# Maven build output
target
bin

# Eclipse project settings
.settings
.project
.classpath
.factorypath
/.apt_generated/
/.apt_generated_tests/

# IntelliJ IDEA project settings (old and new)
*.iml
.idea

# VS Code files
.vscode

# vi temporary files
*.swp

# log files, such as JVM crash files
*.log
<<<<<<< HEAD
config
=======


# vscode project settings
.factorypath

# Exclude *.env files except default .env
?*.env
>>>>>>> c6079a01
<|MERGE_RESOLUTION|>--- conflicted
+++ resolved
@@ -22,14 +22,11 @@
 
 # log files, such as JVM crash files
 *.log
-<<<<<<< HEAD
 config
-=======
 
 
 # vscode project settings
 .factorypath
 
 # Exclude *.env files except default .env
-?*.env
->>>>>>> c6079a01
+?*.env