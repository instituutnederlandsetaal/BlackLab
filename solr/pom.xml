--- conflicted
+++ resolved
@@ -16,13 +16,10 @@
         Solr integration for BlackLab (experimental).
     </description>
 
-<<<<<<< HEAD
-=======
     <properties>
         <solr.version>9.6.1</solr.version>
     </properties>
     
->>>>>>> 88c3bdac
     <build>
 
         <plugins>
