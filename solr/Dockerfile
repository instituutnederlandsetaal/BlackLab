## Stage 0: Build Solr plugin
#=============================
<<<<<<< HEAD
#FROM maven:3.8-amazoncorretto-17-debian AS builder
FROM maven:3.9-eclipse-temurin-17-alpine AS builder

# Make sure Git is installed (for maven buildnumber plugin)
#RUN apt-get update && apt-get install -y git
RUN apk add --no-cache git
=======
FROM maven:3.9-eclipse-temurin-17 AS builder
WORKDIR /app
>>>>>>> 8850bb9f

# Copy source
WORKDIR /app
COPY . .

# Build plugin JAR
# NOTE: make sure BuildKit is enabled (see https://docs.docker.com/develop/develop-images/build_enhancements/)
#       to be able to cache Maven libs so they aren't re-downloaded every time you build the image
RUN --mount=type=cache,target=/root/.m2 mvn -q --no-transfer-progress package


## Stage 1: Solr
#=============================
FROM solr:8.11.2
LABEL maintainer="Jan Niestadt <jan.niestadt@ivdnt.org>"

# Create directory for our test core
RUN mkdir -p /var/solr/data/test

# Copy test core
COPY solr/src/test/resources/existing-index /var/solr/data/test/

# NOTE: the following commented-out locations for our JARs don't work! See below.

# Install JAR in core's lib dir (will be loaded autmatically)
# (still gives us the SPI problem though)
#COPY solr/target/blacklab-solr-no-deps.jar /var/solr/data/test/lib/

# Install JAR in main lib dir(s)
#COPY solr/target/blacklab-solr-no-deps.jar /opt/solr/lib/
#COPY solr/target/lib/blacklab-*.jar /opt/solr/lib/

# (doesn't work, even if we load them explicitly?)
# COPY solr/target/blacklab-solr-no-deps.jar /opt/solr/server/solr/lib/
# COPY solr/target/lib/blacklab-*.jar /opt/solr/server/solr/lib/

# If we include this, we get ClassNotFoundException: org.apache.lucene.codecs.PostingsFormat
#COPY solr/target/blacklab-solr-no-deps.jar /opt/solr/server/lib/
#COPY solr/target/lib/blacklab-*.jar /opt/solr/server/lib/

#COPY solr/target/blacklab-solr-no-deps.jar /opt/solr/contrib/blacklab-solr/lib/
#COPY solr/target/lib/blacklab-*.jar /opt/solr/contrib/blacklab-solr/lib/

# Copy to dir specified as sharedLib in solr.xml
#COPY solr/target/blacklab-solr-no-deps.jar /opt/solr/shared/
#COPY solr/target/lib/blacklab-*.jar /opt/solr/shared/

# Copy JARs from previous stage to Solr's WEB-INF/lib. THIS WORKS!!
COPY --from=builder \
     /app/solr/target/blacklab-solr-no-deps.jar /app/solr/target/lib/*.jar \
     /opt/solr/server/solr-webapp/webapp/WEB-INF/lib/

USER root

# Make sure Solr can write snapshot data
RUN chgrp -R $SOLR_GROUP /var/solr/data/test/ && \
    chmod -R g+rw /var/solr/data/test/

USER $SOLR_USER<|MERGE_RESOLUTION|>--- conflicted
+++ resolved
@@ -1,16 +1,6 @@
 ## Stage 0: Build Solr plugin
 #=============================
-<<<<<<< HEAD
-#FROM maven:3.8-amazoncorretto-17-debian AS builder
-FROM maven:3.9-eclipse-temurin-17-alpine AS builder
-
-# Make sure Git is installed (for maven buildnumber plugin)
-#RUN apt-get update && apt-get install -y git
-RUN apk add --no-cache git
-=======
 FROM maven:3.9-eclipse-temurin-17 AS builder
-WORKDIR /app
->>>>>>> 8850bb9f
 
 # Copy source
 WORKDIR /app
