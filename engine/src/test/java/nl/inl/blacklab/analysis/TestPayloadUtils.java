package nl.inl.blacklab.analysis;

import java.io.IOException;
import java.nio.ByteBuffer;
import java.util.ArrayList;
import java.util.List;

import org.apache.lucene.store.ByteArrayDataInput;
import org.apache.lucene.util.BytesRef;
import org.junit.Assert;
import org.junit.Test;

import nl.inl.blacklab.search.BlackLabIndex;
import nl.inl.blacklab.search.indexmetadata.RelationsStrategy;
import nl.inl.blacklab.search.lucene.RelationInfo;

public class TestPayloadUtils {

    RelationsStrategy.PayloadCodec payloadCodec = RelationsStrategy.forNewIndex().getPayloadCodec();

    @Test
    public void testIsPrimaryValueIndicator() {
        // Various payloads to test with
        List<BytesRef> testPayloads = new ArrayList<>();
        testPayloads.add(null);
        testPayloads.addAll(List.of(
                new BytesRef(new byte[0]),
                new BytesRef(new byte[] { 0, 0, 0 }),
                new BytesRef(new byte[] { PayloadUtils.BYTE_PRIMARY }),
                new BytesRef(new byte[] { PayloadUtils.BYTE_SECONDARY })
        ));

        int i = 0;
        for (BytesRef payload: testPayloads) {
            testIsPrimaryValueIndicatorOnPayload(i, payload, true);
            testIsPrimaryValueIndicatorOnPayload(i, payload, false);
            i++;
        }
    }

    private void testIsPrimaryValueIndicatorOnPayload(int i, BytesRef payload, boolean isPrimary) {
        String title = "test " + i + ", primary = " + isPrimary + ": ";

        // Make sure we can determine whether the value is primary or not later
        BytesRef payloadPlus = PayloadUtils.addIsPrimary(isPrimary, payload);
        byte[] bytes = PayloadUtils.getBytes(payloadPlus);

        // Test that we can correctly determine it
        Assert.assertEquals(title + "check", isPrimary, PayloadUtils.isPrimaryValue(payloadPlus));
        Assert.assertEquals(title + "check 2", isPrimary, PayloadUtils.isPrimaryValue(bytes));

        // Test that stripping the indicator (if any) returns the original payload
        BytesRef compareTo = payload != null && payload.length == 0 ? null : payload; // empty payload will decode to null
        Assert.assertEquals(title + "equals", compareTo, PayloadUtils.stripIsPrimaryValue(payloadPlus));

        // Test that the length is as expected
        int indicatorLength = PayloadUtils.getPrimaryValueIndicatorLength(payloadPlus);
        Assert.assertEquals(title + "length", payload == null ? 0 : payload.length,
                (payloadPlus == null ? 0 : payloadPlus.length) - indicatorLength);
        indicatorLength = PayloadUtils.getPrimaryValueIndicatorLength(bytes);
        Assert.assertEquals(title + "length 2", payload == null ? 0 : payload.length,
                (payloadPlus == null ? 0 : payloadPlus.length) - indicatorLength);
    }

    @Test
    public void testInlineTagPayload() throws IOException {
        int[] starts = { 0, 10, 20 };
        int[] ends  = { 0, 11, 30 };
        for (int i = 0; i < starts.length; i++) {
            // External index type: only writes end position
<<<<<<< HEAD
            BytesRef b = PayloadUtils.inlineTagPayload(starts[i], ends[i], BlackLabIndex.IndexType.EXTERNAL_FILES, 0);
            Assert.assertEquals(ends[i], ByteBuffer.wrap(b.bytes).getInt());

            // Integrated index type: writes start and end position
            b = PayloadUtils.inlineTagPayload(starts[i], ends[i], BlackLabIndex.IndexType.INTEGRATED, 0);
=======
            BytesRef b = payloadCodec.inlineTagPayload(starts[i], ends[i], BlackLabIndex.IndexType.EXTERNAL_FILES, 0, true);
            Assert.assertEquals(ends[i], ByteBuffer.wrap(b.bytes).getInt());

            // Integrated index type: writes start and end position
            b = payloadCodec.inlineTagPayload(starts[i], ends[i], BlackLabIndex.IndexType.INTEGRATED, 0, true);
>>>>>>> a3ff4376
            RelationInfo r = RelationInfo.create();
            payloadCodec.deserialize(starts[i], new ByteArrayDataInput(b.bytes), r);
            Assert.assertEquals(starts[i], r.getSpanStart());
            Assert.assertEquals(starts[i], r.getSourceStart());
            Assert.assertEquals(starts[i], r.getSourceEnd());
            Assert.assertEquals(ends[i], r.getSpanEnd());
            Assert.assertEquals(ends[i], r.getTargetEnd());
            Assert.assertEquals(ends[i], r.getTargetStart());
        }
    }

}<|MERGE_RESOLUTION|>--- conflicted
+++ resolved
@@ -68,19 +68,11 @@
         int[] ends  = { 0, 11, 30 };
         for (int i = 0; i < starts.length; i++) {
             // External index type: only writes end position
-<<<<<<< HEAD
-            BytesRef b = PayloadUtils.inlineTagPayload(starts[i], ends[i], BlackLabIndex.IndexType.EXTERNAL_FILES, 0);
-            Assert.assertEquals(ends[i], ByteBuffer.wrap(b.bytes).getInt());
-
-            // Integrated index type: writes start and end position
-            b = PayloadUtils.inlineTagPayload(starts[i], ends[i], BlackLabIndex.IndexType.INTEGRATED, 0);
-=======
             BytesRef b = payloadCodec.inlineTagPayload(starts[i], ends[i], BlackLabIndex.IndexType.EXTERNAL_FILES, 0, true);
             Assert.assertEquals(ends[i], ByteBuffer.wrap(b.bytes).getInt());
 
             // Integrated index type: writes start and end position
             b = payloadCodec.inlineTagPayload(starts[i], ends[i], BlackLabIndex.IndexType.INTEGRATED, 0, true);
->>>>>>> a3ff4376
             RelationInfo r = RelationInfo.create();
             payloadCodec.deserialize(starts[i], new ByteArrayDataInput(b.bytes), r);
             Assert.assertEquals(starts[i], r.getSpanStart());
