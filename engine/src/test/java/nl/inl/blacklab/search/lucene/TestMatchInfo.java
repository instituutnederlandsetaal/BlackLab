--- conflicted
+++ resolved
@@ -38,11 +38,7 @@
             int sourceEnd = sourceStart + random.nextInt(RND_BOUND);
             int targetStart = random.nextInt(RND_BOUND);
             int targetEnd = targetStart + random.nextInt(RND_BOUND);
-<<<<<<< HEAD
-            int relationId = RelationInfo.writeRelationInfoToIndex() ? random.nextInt(RND_BOUND) : -1;
-=======
             int relationId = relationsStrategy.writeRelationInfoToIndex() ? random.nextInt(RND_BOUND) : -1;
->>>>>>> a3ff4376
             if (onlyHasTarget) {
                 // We'll index the same values for source and target in this case,
                 // even though source shouldn't be used.
@@ -50,11 +46,7 @@
                 sourceEnd = targetEnd;
             }
             RelationInfo matchInfo = RelationInfo.create(onlyHasTarget, sourceStart, sourceEnd, targetStart, targetEnd,
-<<<<<<< HEAD
-                    relationId);
-=======
                     relationId, false);
->>>>>>> a3ff4376
 
             // Encode the payload
             byte[] payload = payloadCodec.serialize(matchInfo).bytes;
