--- conflicted
+++ resolved
@@ -107,36 +107,26 @@
                     // Previous segment (the highest docBase lower than docId) is the right one
                     Integer prevDocBase = prev.getKey();
                     NumericDocValues prevDocValues = prev.getValue();
-<<<<<<< HEAD
+                    // FIXME: using sequential DocValues from multiple threads!
                     try {
                     	prevDocValues.advanceExact(docId - prevDocBase);
- 						return prevDocValues.longValue() - subtractClosingToken;
+ 						return prevDocValues.longValue() - BlackLabIndex.IGNORE_EXTRA_CLOSING_TOKEN;
  					} catch (IOException e1) {
  						 throw BlackLabRuntimeException.wrap(e1);
  					}
-=======
-                    synchronized (prevDocValues) {
-                        return prevDocValues.get(docId - prevDocBase) - BlackLabIndex.IGNORE_EXTRA_CLOSING_TOKEN;
-                    }
->>>>>>> 93146a21
                 }
                 prev = e;
             }
             // Last segment is the right one
             Integer prevDocBase = prev.getKey();
             NumericDocValues prevDocValues = prev.getValue();
-<<<<<<< HEAD
+            // FIXME: using sequential DocValues from multiple threads!
             try {
             	prevDocValues.advanceExact(docId - prevDocBase);
-				return prevDocValues.longValue() - subtractClosingToken;
+				return prevDocValues.longValue() - BlackLabIndex.IGNORE_EXTRA_CLOSING_TOKEN;
 			} catch (IOException e1) {
 				 throw BlackLabRuntimeException.wrap(e1);
 			}
-=======
-            synchronized (prevDocValues) {
-                return prevDocValues.get(docId - prevDocBase) - BlackLabIndex.IGNORE_EXTRA_CLOSING_TOKEN;
-            }
->>>>>>> 93146a21
         }
         
         // Not cached; find fiid by reading stored value from Document now
