/*******************************************************************************
 * Copyright (c) 2010, 2012 Institute for Dutch Lexicology
 *
 * Licensed under the Apache License, Version 2.0 (the "License");
 * you may not use this file except in compliance with the License.
 * You may obtain a copy of the License at
 *
 *     http://www.apache.org/licenses/LICENSE-2.0
 *
 * Unless required by applicable law or agreed to in writing, software
 * distributed under the License is distributed on an "AS IS" BASIS,
 * WITHOUT WARRANTIES OR CONDITIONS OF ANY KIND, either express or implied.
 * See the License for the specific language governing permissions and
 * limitations under the License.
 *******************************************************************************/
package nl.inl.blacklab.search.results;

import java.io.IOException;
import java.util.ArrayList;
import java.util.HashMap;
import java.util.Iterator;
import java.util.List;
import java.util.Map;
import java.util.concurrent.locks.Lock;
import java.util.concurrent.locks.ReentrantLock;
import java.util.stream.Collectors;

import org.apache.logging.log4j.LogManager;
import org.apache.logging.log4j.Logger;
import org.apache.lucene.index.DocValues;
import org.apache.lucene.index.LeafReaderContext;
import org.apache.lucene.index.NumericDocValues;
import org.apache.lucene.search.DocIdSetIterator;
import org.apache.lucene.search.Query;
<<<<<<< HEAD
import org.apache.lucene.search.ScoreMode;
=======
>>>>>>> 93146a21
import org.apache.lucene.search.Scorer;
import org.apache.lucene.search.SimpleCollector;
import org.apache.lucene.search.Weight;

import nl.inl.blacklab.exceptions.BlackLabRuntimeException;
import nl.inl.blacklab.exceptions.InterruptedSearch;
import nl.inl.blacklab.resultproperty.DocProperty;
import nl.inl.blacklab.resultproperty.DocPropertyAnnotatedFieldLength;
import nl.inl.blacklab.resultproperty.HitProperty;
import nl.inl.blacklab.resultproperty.HitPropertyDoc;
import nl.inl.blacklab.resultproperty.PropertyValue;
import nl.inl.blacklab.resultproperty.PropertyValueDoc;
import nl.inl.blacklab.resultproperty.PropertyValueInt;
import nl.inl.blacklab.search.BlackLabIndex;
import nl.inl.blacklab.search.results.Hits.EphemeralHit;
import nl.inl.blacklab.search.results.Hits.HitsArrays;

/**
 * A list of DocResult objects (document-level query results).
 *
 * This class is thread-safe.
 */
public class DocResults extends ResultsList<DocResult, DocProperty> implements ResultGroups<Hit> {

    static final Logger logger = LogManager.getLogger(DocResults.class);

    private static final class SimpleDocCollector extends SimpleCollector {
        private final List<DocResult> results;
        private final QueryInfo queryInfo;
        private int docBase;

        SimpleDocCollector(List<DocResult> results, QueryInfo queryInfo) {
            this.results = results;
            this.queryInfo = queryInfo;
        }

        @Override
        protected void doSetNextReader(LeafReaderContext context)
                throws IOException {
            docBase = context.docBase;
            super.doSetNextReader(context);
        }

        @Override
        public void collect(int docId) throws IOException {
            int globalDocId = docId + docBase;
            results.add(DocResult.fromDoc(queryInfo, new PropertyValueDoc(queryInfo.index().doc(globalDocId)), 0.0f, 0));
        }

		@Override
		public ScoreMode scoreMode() {
			// TODO Auto-generated method stub
			return ScoreMode.COMPLETE_NO_SCORES;//no scores
		}
    }

    /**
     * Construct an empty DocResults.
     * @param queryInfo query info
     * @return document results
     */
    public static DocResults empty(QueryInfo queryInfo) {
        return new DocResults(queryInfo);
    }

    /**
     * Construct a DocResults from a list of results.
     *
     * @param queryInfo query info
     * @param results results
     * @param sampleParameters sample parameters (if this is a sample)
     * @param windowStats window stats (if this is a window)
     * @return document results
     */
    public static DocResults fromList(QueryInfo queryInfo, List<DocResult> results, SampleParameters sampleParameters, WindowStats windowStats) {
        return new DocResults(queryInfo, results, sampleParameters, windowStats);
    }

    /**
     * Construct a DocResults from a Hits instance.
     *
     * @param queryInfo query info
     * @param hits hits to get document results from
     * @param maxHitsToStorePerDoc how many hits to store per document, for displaying snippets (-1 for all)
     * @return document results
     */
    public static DocResults fromHits(QueryInfo queryInfo, Hits hits, int maxHitsToStorePerDoc) {
        return new DocResults(queryInfo, hits, maxHitsToStorePerDoc);
    }

    /**
     * Don't use this, use BlackLabIndex.queryDocuments().
     *
     * @param queryInfo query info
     * @param query query to execute
     * @return per-document results
     */
    public static DocResults fromQuery(QueryInfo queryInfo, Query query) {
        return new DocResults(queryInfo, query);
    }

    /**
     * Iterator in our source hits object
     */
    private Iterator<EphemeralHit> sourceHitsIterator;

    /**
     * A partial list of hits in a doc, because we stopped iterating through the
     * Hits. (or null if we don't have partial doc hits) Pick this up when we
     * continue iterating through it.
     */
    private HitsArrays partialDocHits;

    /**
     * id of the partial doc we've done (because we stopped iterating through the
     * Hits), or -1 for no partial doc.
     */
    private int partialDocId = -1;

    private HitPropertyDoc groupByDoc;

    Lock ensureResultsReadLock;

    /** Largest number of hits in a single document */
    private int mostHitsInDocument = 0;

    private int totalHits = 0;

    private int resultObjects = 0;

    private WindowStats windowStats;

    private SampleParameters sampleParameters;

    private int maxHitsToStorePerDoc = 0;

    /** The Query this was created from, or null if it wasn't created from a Query.
     *
     * If created from a query, we can re-execute that query to e.g. count tokens in matching documents.
     */
    private Query query;

    /**
     * Total number of documents/tokens in the matched documents, or null if not yet determined.
     */
    private CorpusSize corpusSize = null;

    /**
     * Construct an empty DocResults.
     * @param queryInfo
     */
    protected DocResults(QueryInfo queryInfo) {
        super(queryInfo);
    }

    /**
     * Construct per-document results objects from a Hits object
     *
     * @param queryInfo query info
     * @param hits the hits to view per-document
     * @param maxHitsToStorePerDoc hits to store per document
     */
    protected DocResults(QueryInfo queryInfo, Hits hits, int maxHitsToStorePerDoc) {
        this(queryInfo);
        this.groupByDoc = (HitPropertyDoc) new HitPropertyDoc(queryInfo.index()).copyWith(hits, null, false);
        this.sourceHitsIterator = hits.ephemeralIterator();
        this.maxHitsToStorePerDoc = maxHitsToStorePerDoc;
        partialDocHits = null;
        ensureResultsReadLock = new ReentrantLock();
    }

    /**
     * Wraps a list of DocResult objects with the DocResults interface.
     *
     * NOTE: the list is not copied but referenced!
     *
     * Used by DocGroups constructor.
     *
     * @param queryInfo query info
     * @param results the list of results
     * @param windowStats window stats
     */
    protected DocResults(QueryInfo queryInfo, List<DocResult> results, SampleParameters sampleParameters, WindowStats windowStats) {
        this(queryInfo);
        this.results = results;
        this.sampleParameters = sampleParameters;
        this.windowStats = windowStats;
    }

    private DocResults(QueryInfo queryInfo, Query query) {
        this(queryInfo);
        this.query = query;
        // TODO: a better approach is to only read documents we're actually interested in instead of all of them; compare with Hits.
        //    even better: make DocResults abstract and provide two implementations, DocResultsFromHits and DocResultsFromQuery.
        results = new ArrayList<>();
        try {
            queryInfo.index().searcher().search(query, new SimpleDocCollector(results, queryInfo));
        } catch (IOException e) {
            throw BlackLabRuntimeException.wrap(e);
        }
    }

    @Override
    public WindowStats windowStats() {
        return windowStats;
    }

    @Override
    public SampleParameters sampleParameters() {
        return sampleParameters;
    }

    @Override
    public DocResults sort(DocProperty sortProp) {
        ensureAllResultsRead();
        List<DocResult> sorted = new ArrayList<DocResult>(this.results);
        sorted.sort(sortProp);
        return DocResults.fromList(queryInfo(), sorted, (SampleParameters)null, (WindowStats)null);
    }

    /**
     * Determines if there are at least a certain number of results
     *
     * This may be used if we don't want to process all results (which may be a lot)
     * but we do need to know something about the size of the result set (such as
     * for paging).
     *
     * @param lowerBound the number we're testing against
     *
     * @return true if the size of this set is at least lowerBound, false otherwise.
     */
    public boolean docsProcessedAtLeast(int lowerBound) {
        return resultsProcessedAtLeast(lowerBound);
    }

    public int docsProcessedSoFar() {
        return resultsProcessedSoFar();
    }

    /**
     * Get the number of documents in this results set.
     *
     * Note that this returns the number of document results available; if there
     * were so many hits that not all were retrieved (call maxHitsRetrieved()), you
     * can find the grand total of documents by calling totalSize().
     *
     * @return the number of documents.
     */
    protected int docsProcessedTotal() {
        return size();
    }

    /**
     * If we still have only partially read our Hits object, read some more of it
     * and add the hits.
     *
     * @param index the number of results we want to ensure have been read, or
     *            negative for all results
     */
    @Override
    protected void ensureResultsRead(int index) {
        try {
            if (doneProcessingAndCounting() || (index >= 0 && results.size() > index))
                return;

            while (!ensureResultsReadLock.tryLock()) {
                /*
                * Another thread is already counting, we don't want to straight up block until it's done
                * as it might be counting/retrieving all results, while we might only want trying to retrieve a small fraction
                * So instead poll our own state, then if we're still missing results after that just count them ourselves
                */
                Thread.sleep(50);
                if (doneProcessingAndCounting() || (index >= 0 && results.size() >= index))
                    return;
            }

            try {
                // Fill list of document results
                HitsArrays docHits = partialDocHits;
                int lastDocId = partialDocId;

                while (sourceHitsIterator.hasNext() && (index < 0 || index > results.size())) {
                    EphemeralHit h = sourceHitsIterator.next();
                    int curDoc = h.doc;
                    if (curDoc != lastDocId) {
                        if (docHits != null) {
                            PropertyValueDoc doc = new PropertyValueDoc(index().doc(lastDocId));
                            Hits hits = Hits.fromList(queryInfo(), docHits, null);
                            int size = docHits.size();
                            addDocResultToList(doc, hits, size);
                        }

                        docHits = new HitsArrays();
                    }

                    docHits.add(h);
                    lastDocId = curDoc;
                }

                // add the final dr instance to the results collection
                if (docHits != null && docHits.size() > 0) {
                    if (sourceHitsIterator.hasNext()) {
                        partialDocId = lastDocId;
                        partialDocHits = docHits; // not done, continue from here later
                    } else {
                        PropertyValueDoc doc = new PropertyValueDoc(index().doc(lastDocId));
                        Hits hits = Hits.fromList(queryInfo(), docHits, null);
                        int size = docHits.size();
                        addDocResultToList(doc, hits, size);
                        sourceHitsIterator = null; // allow this to be GC'ed
                        partialDocHits = null;
                    }
                }
            } finally {
                ensureResultsReadLock.unlock();
            }
        } catch (InterruptedException e) {
            throw new InterruptedSearch(e);
        }
    }

    private void addDocResultToList(PropertyValueDoc doc, Hits docHits, int totalNumberOfHits) {
        DocResult docResult;
        if (maxHitsToStorePerDoc == 0)
            docResult = DocResult.fromHits(doc, Hits.immutableEmptyList(queryInfo()), totalNumberOfHits);
        else if (maxHitsToStorePerDoc > 0 && docHits.size() > maxHitsToStorePerDoc)
            docResult = DocResult.fromHits(doc, docHits.window(0, maxHitsToStorePerDoc), totalNumberOfHits);
        else
            docResult = DocResult.fromHits(doc, docHits, totalNumberOfHits);
        results.add(docResult);
        if (docHits.size() > mostHitsInDocument)
            mostHitsInDocument = docHits.size();
        totalHits += docHits.size();
        resultObjects += docHits.numberOfResultObjects() + 1;
    }

    @Override
    public DocGroups group(DocProperty groupBy, int maxResultsToStorePerGroup) {
        ensureAllResultsRead();

        Map<PropertyValue, List<DocResult>> groupLists = new HashMap<>();
        Map<PropertyValue, Integer> groupSizes = new HashMap<>();
        Map<PropertyValue, Long> groupTokenSizes = new HashMap<>();

        String tokenLengthFieldName = queryInfo().index().mainAnnotatedField().tokenLengthField();
        DocPropertyAnnotatedFieldLength fieldLengthProp = new DocPropertyAnnotatedFieldLength(queryInfo().index(), tokenLengthFieldName);

        for (DocResult r : this) {
            PropertyValue groupId = groupBy.get(r);
            List<DocResult> group = groupLists.get(groupId);
            if (group == null) {
                group = new ArrayList<>();
                groupLists.put(groupId, group);
            }
            if (maxResultsToStorePerGroup < 0 || group.size() < maxResultsToStorePerGroup)
                group.add(r);
            Integer groupSize = groupSizes.get(groupId);
            Long groupTokenSize = groupTokenSizes.get(groupId);
            long docLengthTokens = fieldLengthProp.get(r.identity().id()) - BlackLabIndex.IGNORE_EXTRA_CLOSING_TOKEN;
            if (groupSize == null) {
                groupSize = 1;
                groupTokenSize = docLengthTokens;
            } else {
                groupSize++;
                groupTokenSize += docLengthTokens;
            }
            groupSizes.put(groupId, groupSize);
            groupTokenSizes.put(groupId, groupTokenSize);
        }
        List<DocGroup> results = new ArrayList<>();
        for (Map.Entry<PropertyValue, List<DocResult>> e : groupLists.entrySet()) {
            DocGroup docGroup = DocGroup.fromList(queryInfo(), e.getKey(), e.getValue(), groupSizes.get(e.getKey()), groupTokenSizes.get(e.getKey()));
            results.add(docGroup);
        }
        return DocGroups.fromList(queryInfo(), results, groupBy, (SampleParameters)null, (WindowStats)null);
    }

    /**
     * Get a window into the doc results
     *
     * @param first first document result to include
     * @param number maximum number of document results to include
     * @return the window
     */
    @Override
    public DocResults window(int first, int number) {
        List<DocResult> resultsWindow = Results.doWindow(this, first, number);
        boolean hasNext = resultsProcessedAtLeast(first + resultsWindow.size() + 1);
        WindowStats windowStats = new WindowStats(hasNext, first, number, resultsWindow.size());
        return DocResults.fromList(queryInfo(), resultsWindow, (SampleParameters)null, windowStats);
    }

    /**
     * Sum a property for all the documents.
     *
     * Can be used to calculate the total number of tokens in a subcorpus, for
     * example. Note that this does retrieve all results, so it may be slow for
     * large sets. In particular, you should try to call this method only for
     * DocResults created with BlackLabIndex.queryDocuments() (and not ones created with
     * Hits.perDocResults()) to avoid the overhead of fetching hits.
     *
     * @param numProp a numeric property to sum
     * @return the sum
     */
    public int intSum(DocProperty numProp) {
        ensureAllResultsRead();
        int sum = 0;
        for (DocResult result : results) {
            sum += ((PropertyValueInt) numProp.get(result)).value();
        }
        return sum;
    }

    @Override
    public int sumOfGroupSizes() {
        return totalHits;
    }

    @Override
    public int largestGroupSize() {
        ensureAllResultsRead();
        return mostHitsInDocument;
    }

    @Override
    public Group<Hit> get(PropertyValue prop) {
        ensureAllResultsRead();
        return results.stream().filter(d -> d.identity().equals(prop)).findFirst().orElse(null);
    }

    @Override
    public HitProperty groupCriteria() {
        return groupByDoc;
    }

    @Override
    public DocResults withFewerStoredResults(int maximumNumberOfResultsPerGroup) {
        if (maximumNumberOfResultsPerGroup < 0)
            maximumNumberOfResultsPerGroup = Integer.MAX_VALUE;
        List<DocResult> truncatedGroups = new ArrayList<>();
        for (DocResult group: results) {
            DocResult newGroup = DocResult.fromHits(group.identity(), group.storedResults().window(0, maximumNumberOfResultsPerGroup), group.size());
            truncatedGroups.add(newGroup);
        }
        return DocResults.fromList(queryInfo(), truncatedGroups, (SampleParameters)null, windowStats);
    }

    @Override
    public DocResults filter(DocProperty property, PropertyValue value) {
        List<DocResult> list = stream().filter(g -> property.get(g).equals(value)).collect(Collectors.toList());
        return DocResults.fromList(queryInfo(), list, (SampleParameters)null, (WindowStats)null);
    }

    /**
     * Take a sample of hits by wrapping an existing Hits object.
     *
     * @param sampleParameters sample parameters
     * @return the sample
     */
    @Override
    public DocResults sample(SampleParameters sampleParameters) {
        return DocResults.fromList(queryInfo(), Results.doSample(this, sampleParameters), sampleParameters, (WindowStats)null);
    }

    @Override
    public boolean doneProcessingAndCounting() {
        return sourceHitsIterator == null || !sourceHitsIterator.hasNext();
    }

    @Override
    public Map<PropertyValue, ? extends Group<Hit>> getGroupMap() {
        throw new UnsupportedOperationException();
    }

    @Override
    public int numberOfResultObjects() {
        return resultObjects;
    }

    /**
     * Determine the size of the subcorpus defined by this set of documents.
     *
     * Counts number of documents and tokens.
     *
     * This is fast if the query was created from a Query object (and the index contains DocValues),
     * but slower if it was created from Hits or a list of DocResult objects.
     *
     * @return subcorpus size
     */
    public CorpusSize subcorpusSize() {
        return subcorpusSize(true);
    }

    /**
     * Determine the size of the subcorpus defined by this set of documents.
     *
     * Counts number of documents and tokens (if countTokens is true).
     *
     * This is fast if the query was created from a Query object (and the index contains DocValues),
     * but slower if it was created from Hits or a list of DocResult objects.
     *
     * @param countTokens whether or not to count tokens (slower)
     * @return subcorpus size
     */
    public CorpusSize subcorpusSize(boolean countTokens) {
        if (corpusSize == null || countTokens && !corpusSize.hasTokenCount()) {
            long numberOfTokens;
            int numberOfDocuments;
            if (query != null && queryInfo().index().mainAnnotatedField().hasTokenLengthDocValues()) {
                // Fast approach: use the DocValues for the token length field
//                logger.debug("## DocResults.tokensInMatchingDocs: fast path");
                try {
                    numberOfTokens = countTokens ? 0 : -1;
                    numberOfDocuments = 0;
<<<<<<< HEAD
                    Weight weight = queryInfo().index().searcher().createWeight(query, ScoreMode.COMPLETE_NO_SCORES, 1.0f);
                    int subtractClosingToken = 1; // the count is always 1 too high because of the "extra closing token" (position for closing tags)
=======
                    Weight weight = queryInfo().index().searcher().createNormalizedWeight(query, false);
>>>>>>> 93146a21
                    for (LeafReaderContext r: queryInfo().index().reader().leaves()) {
                        Scorer scorer = weight.scorer(r);
                        if (scorer != null) {
                            DocIdSetIterator it = scorer.iterator();
                            NumericDocValues tokenLengthValues = countTokens ? DocValues.getNumeric(r.reader(), queryInfo().index().mainAnnotatedField().tokenLengthField()) : null;
                            while (true) {
                                int docId = it.nextDoc();
                                if (docId == DocIdSetIterator.NO_MORE_DOCS)
                                    break;
                                numberOfDocuments++;
<<<<<<< HEAD
                                if (countTokens){
                                	tokenLengthValues.advanceExact(docId);
                                    numberOfTokens += tokenLengthValues.longValue() - subtractClosingToken;
                                }
=======
                                if (countTokens)
                                    numberOfTokens += tokenLengthValues.get(docId) - BlackLabIndex.IGNORE_EXTRA_CLOSING_TOKEN;
>>>>>>> 93146a21
                            }
                        }
                    }
                } catch (IOException e) {
                    throw new RuntimeException("Error determining token count", e);
                }
            } else {
                // Slow approach: get the stored field value from each Document
                //TODO: use DocValues as well (a bit more complex, because we can't re-run the query)
//                logger.debug("## DocResults.tokensInMatchingDocs: SLOW PATH");
                String fieldName = queryInfo().index().mainAnnotatedField().name();
                DocProperty propTokens = new DocPropertyAnnotatedFieldLength(queryInfo().index(), fieldName);
                numberOfTokens = countTokens ? intSum(propTokens) : -1;
                numberOfDocuments = size();
            }
            corpusSize = CorpusSize.get(numberOfDocuments, numberOfTokens);
        }
        return corpusSize;
    }

    public Query query() {
        return query;
    }

}<|MERGE_RESOLUTION|>--- conflicted
+++ resolved
@@ -32,10 +32,7 @@
 import org.apache.lucene.index.NumericDocValues;
 import org.apache.lucene.search.DocIdSetIterator;
 import org.apache.lucene.search.Query;
-<<<<<<< HEAD
 import org.apache.lucene.search.ScoreMode;
-=======
->>>>>>> 93146a21
 import org.apache.lucene.search.Scorer;
 import org.apache.lucene.search.SimpleCollector;
 import org.apache.lucene.search.Weight;
@@ -550,12 +547,7 @@
                 try {
                     numberOfTokens = countTokens ? 0 : -1;
                     numberOfDocuments = 0;
-<<<<<<< HEAD
-                    Weight weight = queryInfo().index().searcher().createWeight(query, ScoreMode.COMPLETE_NO_SCORES, 1.0f);
-                    int subtractClosingToken = 1; // the count is always 1 too high because of the "extra closing token" (position for closing tags)
-=======
                     Weight weight = queryInfo().index().searcher().createNormalizedWeight(query, false);
->>>>>>> 93146a21
                     for (LeafReaderContext r: queryInfo().index().reader().leaves()) {
                         Scorer scorer = weight.scorer(r);
                         if (scorer != null) {
@@ -566,15 +558,10 @@
                                 if (docId == DocIdSetIterator.NO_MORE_DOCS)
                                     break;
                                 numberOfDocuments++;
-<<<<<<< HEAD
                                 if (countTokens){
                                 	tokenLengthValues.advanceExact(docId);
-                                    numberOfTokens += tokenLengthValues.longValue() - subtractClosingToken;
+                                    numberOfTokens += tokenLengthValues.longValue() - BlackLabIndex.IGNORE_EXTRA_CLOSING_TOKEN;;
                                 }
-=======
-                                if (countTokens)
-                                    numberOfTokens += tokenLengthValues.get(docId) - BlackLabIndex.IGNORE_EXTRA_CLOSING_TOKEN;
->>>>>>> 93146a21
                             }
                         }
                     }
