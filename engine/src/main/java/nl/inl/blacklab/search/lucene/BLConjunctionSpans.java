/*
 * Licensed to the Apache Software Foundation (ASF) under one or more
 * contributor license agreements.  See the NOTICE file distributed with
 * this work for additional information regarding copyright ownership.
 * The ASF licenses this file to You under the Apache License, Version 2.0
 * (the "License"); you may not use this file except in compliance with
 * the License.  You may obtain a copy of the License at
 *
 *     http://www.apache.org/licenses/LICENSE-2.0
 *
 * Unless required by applicable law or agreed to in writing, software
 * distributed under the License is distributed on an "AS IS" BASIS,
 * WITHOUT WARRANTIES OR CONDITIONS OF ANY KIND, either express or implied.
 * See the License for the specific language governing permissions and
 * limitations under the License.
 */

package nl.inl.blacklab.search.lucene;

import java.io.IOException;
import java.util.Arrays;
import java.util.Collections;
import java.util.List;

import org.apache.lucene.search.ConjunctionUtils;
import org.apache.lucene.search.DocIdSetIterator;
import org.apache.lucene.search.TwoPhaseIterator;
import org.apache.lucene.queries.spans.SpanCollector;

/**
 * Common super class for multiple sub spans required in a document.
 * <p>
 * (adapted directly from Lucene)
 */
abstract class BLConjunctionSpans extends BLSpans {
    final BLSpans[] subSpans; // in query order
    final DocIdSetIterator conjunction; // use to move to next doc with all clauses
    boolean atFirstInCurrentDoc; // a first start position is available in current doc for nextStartPosition
    boolean oneExhaustedInCurrentDoc; // one subspans exhausted in current doc

    BLConjunctionSpans(List<BLSpans> subSpans, SpanGuarantees guarantees) {
        super(guarantees);
        if (subSpans.size() < 2) {
            throw new IllegalArgumentException("Less than 2 subSpans.size():" + subSpans.size());
        }
        this.subSpans = subSpans.toArray(new BLSpans[0]);
<<<<<<< HEAD
        // intersectSpans op ConjuctionDISI is verplaatst naar ConjunctionSpans#intersectSpans - maar die class is package-private
        // https://github.com/apache/lucene/commit/4b55ae5de42d20324ab2a44b5ff115242a6dbfee
        // https://github.com/apache/lucene/commit/5e0e7a5479bca798ccfe385629a0ca2ba5870bc0
=======
>>>>>>> 88c3bdac
        this.conjunction = ConjunctionUtils.intersectIterators(subSpans);
        this.atFirstInCurrentDoc = true; // ensure for doc -1 that start/end positions are -1
    }

    @Override
    public int docID() {
        return conjunction.docID();
    }

    @Override
    public long cost() {
        return conjunction.cost();
    }

    @Override
    public int  nextDoc() throws IOException {
        assert docID() != NO_MORE_DOCS;
        atFirstInCurrentDoc = false;
        int doc = conjunction.nextDoc();
        if (doc == NO_MORE_DOCS)
            return NO_MORE_DOCS;
        assert Arrays.stream(subSpans).allMatch(a -> a.docID() == doc);
        return toMatchDoc();
    }

    @Override
    public int advance(int target) throws IOException {
        assert target >= 0 && target > docID();
        atFirstInCurrentDoc = false;
        int doc = conjunction.advance(target);
        if (doc == NO_MORE_DOCS)
            return NO_MORE_DOCS;
        assert Arrays.stream(subSpans).allMatch(a -> a.docID() == doc);
        return toMatchDoc();
    }

    private int toMatchDoc() throws IOException {
        oneExhaustedInCurrentDoc = false;
        while (true) {
            if (twoPhaseCurrentDocMatches()) {
                return docID();
            }
            int doc = conjunction.nextDoc();
            if (doc == NO_MORE_DOCS)
                return NO_MORE_DOCS;
            assert Arrays.stream(subSpans).allMatch(a -> a.docID() == doc);
        }
    }

    protected abstract boolean twoPhaseCurrentDocMatches() throws IOException;

    /**
     * Return a {@link TwoPhaseIterator} view of this ConjunctionSpans.
     */
    @Override
    public TwoPhaseIterator asTwoPhaseIterator() {
        float totalMatchCost = 0;
        // Compute the matchCost as the total matchCost/positionsCostant of the sub spans.
        for (BLSpans spans : subSpans) {
            TwoPhaseIterator tpi = spans.asTwoPhaseIterator();
            if (tpi != null) {
                totalMatchCost += tpi.matchCost();
            } else {
                totalMatchCost += spans.positionsCost();
            }
        }
        final float matchCost = totalMatchCost;

        return new TwoPhaseIterator(conjunction) {
            @Override
            public boolean matches() throws IOException {
                return twoPhaseCurrentDocMatches();
            }

            @Override
            public float matchCost() {
                return matchCost;
            }
        };
    }

    @Override
    public float positionsCost() {
        throw new UnsupportedOperationException(); // asTwoPhaseIterator never returns null here.
    }

    /**
     * Collect postings data from the leaves of the current Spans.
     * <p>
     * This method should only be called after nextStartPosition(), and before NO_MORE_POSITIONS has been reached.
     *
     * @param collector the SpanCollector to use
     *
     * (added from Lucene as a reasonable default that could still be overridden)
     */
    @Override
    public void collect(SpanCollector collector) throws IOException {
        assert positionedAtHit();
        for (BLSpans subSpan : subSpans) {
            subSpan.collect(collector);
        }
    }

    @Override
    protected void passHitQueryContextToClauses(HitQueryContext context) {
        for (BLSpans subSpan : subSpans) {
            subSpan.setHitQueryContext(context);
        }
    }

    @Override
    public void getMatchInfo(MatchInfo[] matchInfo) {
        assert positionedAtHit();
        for (BLSpans subSpan : subSpans) {
            subSpan.getMatchInfo(matchInfo);
        }
    }

    @Override
    public boolean hasMatchInfo() {
        return Arrays.stream(subSpans).anyMatch(BLSpans::hasMatchInfo);
    }

    @Override
    public RelationInfo getRelationInfo() {
        for (int i = 0; i < subSpans.length; i++) {
            RelationInfo info = subSpans[i].getRelationInfo();
            if (info != null)
                return info;
        }
        return null;
    }
}<|MERGE_RESOLUTION|>--- conflicted
+++ resolved
@@ -44,12 +44,9 @@
             throw new IllegalArgumentException("Less than 2 subSpans.size():" + subSpans.size());
         }
         this.subSpans = subSpans.toArray(new BLSpans[0]);
-<<<<<<< HEAD
         // intersectSpans op ConjuctionDISI is verplaatst naar ConjunctionSpans#intersectSpans - maar die class is package-private
         // https://github.com/apache/lucene/commit/4b55ae5de42d20324ab2a44b5ff115242a6dbfee
         // https://github.com/apache/lucene/commit/5e0e7a5479bca798ccfe385629a0ca2ba5870bc0
-=======
->>>>>>> 88c3bdac
         this.conjunction = ConjunctionUtils.intersectIterators(subSpans);
         this.atFirstInCurrentDoc = true; // ensure for doc -1 that start/end positions are -1
     }
