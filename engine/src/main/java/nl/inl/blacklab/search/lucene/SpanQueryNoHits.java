--- conflicted
+++ resolved
@@ -41,10 +41,7 @@
     @Override
     public BLSpanWeight createWeight(final IndexSearcher searcher, ScoreMode scoreMode, float boost) throws IOException {
         return new BLSpanWeight(this, searcher, null, boost) {
-<<<<<<< HEAD
-=======
 
->>>>>>> 88c3bdac
             @Override
             public boolean isCacheable(LeafReaderContext ctx) {
                 return true;
