/*******************************************************************************
 * Copyright (c) 2010, 2012 Institute for Dutch Lexicology
 *
 * Licensed under the Apache License, Version 2.0 (the "License");
 * you may not use this file except in compliance with the License.
 * You may obtain a copy of the License at
 *
 *     http://www.apache.org/licenses/LICENSE-2.0
 *
 * Unless required by applicable law or agreed to in writing, software
 * distributed under the License is distributed on an "AS IS" BASIS,
 * WITHOUT WARRANTIES OR CONDITIONS OF ANY KIND, either express or implied.
 * See the License for the specific language governing permissions and
 * limitations under the License.
 *******************************************************************************/
package nl.inl.blacklab.search.lucene;

import java.io.IOException;

import org.apache.lucene.index.LeafReader;
import org.apache.lucene.index.MultiBits;
import org.apache.lucene.search.spans.SpanCollector;
import org.apache.lucene.util.Bits;

import nl.inl.blacklab.exceptions.BlackLabRuntimeException;
import nl.inl.blacklab.search.BlackLabIndex;
import nl.inl.blacklab.search.Span;

/**
 * Returns all tokens that do not occur in the matches of the specified query.
 *
 * Each token is returned as a single hit.
 */
class SpansNot extends BLSpans {
    /** The spans to invert, or null if we want all tokens */
    private BLSpans clause;

    private int clauseDoc = -1;

    /** Current token position in clause (if valid), or -1 for none yet, or NO_MORE_POSITIONS for no more. */
    private int clauseStart = -1;

    /** Current document, or -1 for none yet, or NO_MORE_DOCS for no more. */
    private int currentDoc = -1;

    /** Current document length (if currentDoc is valid) */
    private long currentDocLength = -1;

    /** Current hit start position, or -1 if we're not at a hit yet, or NO_MORE_POSITIONS if no more hits. */
    private int currentStart = -1;

    /** Current hit end position, or -1 if we're not at a hit, or NO_MORE_POSITIONS if no more hits. */
    private int currentEnd = -1;

    /**
     * For testing, we don't have an IndexReader available, so we use test values
     */
    private boolean useTestValues = false;

    /** Used to get the field length in tokens for a document */
    DocFieldLengthGetter lengthGetter;

    /** Highest document id plus one */
    private int maxDoc;

    /** Documents that haven't been deleted */
    private Bits liveDocs;

    private boolean alreadyAtFirstMatch = false;

    /**
     * For testing, we don't have an IndexReader available, so we use test values.
     *
     * The test values are: there are 3 documents (0, 1 and 2) and each is 5 tokens
     * long.
     *
     * @param test whether or not we want to use test values
     * @param maxDoc number of docs in the (mock) test set
     */
    void setTest(boolean test, int maxDoc) {
        useTestValues = test;
        if (useTestValues)
            this.maxDoc = maxDoc;
        lengthGetter.setTest(test);
    }

    /**
     * Constructs a SpansNot.
     *
     * Clause must be start-point sorted.
     *
     * @param reader the index reader, for getting field lengths
     * @param fieldName the field name, for getting field lengths
     * @param clause the clause to invert, or null if we want all tokens
     */
    public SpansNot(LeafReader reader, String fieldName, BLSpans clause) {
        maxDoc = reader == null ? -1 : reader.maxDoc();
<<<<<<< HEAD
        liveDocs = reader == null ? null : MultiBits.getLiveDocs(reader);
        subtractClosingToken = 1;
=======
        liveDocs = reader == null ? null : MultiFields.getLiveDocs(reader);
>>>>>>> 93146a21
        this.lengthGetter = new DocFieldLengthGetter(reader, fieldName);
        this.clause = clause;
    }

    /**
     * @return the Lucene document id of the current hit
     */
    @Override
    public int docID() {
        return currentDoc;
    }

    /**
     * @return end position of current hit
     */
    @Override
    public int endPosition() {
        if (alreadyAtFirstMatch)
            return -1; // .nextStartPosition() not called yet by client
        return currentEnd;
    }

    @Override
    public int nextDoc() throws IOException {
        alreadyAtFirstMatch = false;
        do {
            if (currentDoc >= maxDoc) {
                currentDoc = NO_MORE_DOCS;
                currentStart = currentEnd = clauseStart = NO_MORE_POSITIONS;
                return NO_MORE_DOCS;
            }
            boolean currentDocIsDeletedDoc;
            do {
                currentDoc++;
                currentDocIsDeletedDoc = liveDocs != null && !liveDocs.get(currentDoc);
            } while (currentDoc < maxDoc && currentDocIsDeletedDoc);
            if (currentDoc > maxDoc)
                throw new BlackLabRuntimeException("currentDoc > maxDoc!!");
            if (currentDoc == maxDoc) {
                currentDoc = NO_MORE_DOCS;
                currentStart = currentEnd = clauseStart = NO_MORE_POSITIONS;
                return NO_MORE_DOCS; // no more docs; we're done
            }
            if (clause == null)
                clauseDoc = NO_MORE_DOCS;
            else if (clauseDoc < currentDoc)
                clauseDoc = clause.advance(currentDoc);
            clauseStart = clauseDoc == NO_MORE_DOCS ? NO_MORE_POSITIONS : -1;
            currentDocLength = lengthGetter.getFieldLength(currentDoc) - BlackLabIndex.IGNORE_EXTRA_CLOSING_TOKEN;
            currentStart = currentEnd = -1;
        } while (nextStartPosition() == NO_MORE_POSITIONS);
        alreadyAtFirstMatch = true;

        return currentDoc;
    }

    /**
     * Go to next span.
     *
     * @return true if we're at the next span, false if we're done
     * @throws IOException
     */
    @Override
    public int nextStartPosition() throws IOException {
        if (alreadyAtFirstMatch) {
            alreadyAtFirstMatch = false;
            return currentStart;
        }

        if (currentDoc < 0 || currentDoc == NO_MORE_DOCS || currentStart == NO_MORE_POSITIONS) {
            return NO_MORE_POSITIONS;
        }

        // Advance token
        currentStart++;
        currentEnd = currentStart + 1;

        boolean foundValidToken = false;
        while (!foundValidToken) {

            // Which of 3 situations are we in?
            if (currentDoc < 0) {

                // A - We haven't started yet.
                return -1;

            } else if (clause != null && clauseDoc == currentDoc && clauseStart != NO_MORE_POSITIONS) {

                // B - There is a clause, and it is positioning within currentDoc.
                //     Look at the hit and adjust currentToken if necessary.

                // Current hit beyond currentToken?
                if (clauseStart > currentStart) {

                    // Yes. currentToken is fine to produce.
                    foundValidToken = true;

                } else {
                    // No; advance currentToken past this hit if necessary
                    if (clause.endPosition() > currentStart) {
                        // (note that end is the first word not in the hit)
                        currentStart = clause.endPosition();
                        currentEnd = currentStart + 1;
                    }

                    // Now go to next hit and loop again, until we hit the
                    // then-part above.
                    clauseStart = clause.nextStartPosition();
                }

            } else {

                // C - We have no clause, or the clause was depleted, or it is pointing beyond current doc.
                //     Either produce next token (because it's obviously not a match of the
                //     clause to exclude), or move to next doc if we're done with this doc.
                if (currentStart < currentDocLength) {

                    // Token is fine to produce.
                    foundValidToken = true;

                } else {
                    // We're done in this document
                    currentStart = currentEnd = NO_MORE_POSITIONS;
                    return NO_MORE_POSITIONS;
                }
            }
        }
        return currentStart;
    }

    @Override
    public int advanceStartPosition(int targetPosition) throws IOException {
        if (alreadyAtFirstMatch) {
            alreadyAtFirstMatch = false;
            if (currentStart >= targetPosition)
                return currentStart;
        }
        if (currentDocLength >= 0 && targetPosition >= currentDocLength) {
            currentStart = currentEnd = NO_MORE_POSITIONS;
            return NO_MORE_POSITIONS;
        }
        // Advance us to just before the requested start point, then call nextStartPosition().
        clauseStart = clause == null ? NO_MORE_POSITIONS : clause.advanceStartPosition(targetPosition);
        currentStart = targetPosition - 1;
        currentEnd = targetPosition;
        return nextStartPosition();
    }

    /**
     * Skip to the specified document (or the first document after it containing
     * hits).
     *
     * @param doc the doc number to skip to (or past)
     * @return true if we're still pointing to a valid hit, false if we're done
     * @throws IOException
     */
    @Override
    public int advance(int doc) throws IOException {
        alreadyAtFirstMatch = false;
        if (currentDoc == NO_MORE_DOCS)
            return NO_MORE_DOCS;
        if (doc >= maxDoc) {
            currentDoc = NO_MORE_DOCS;
            currentStart = currentEnd = clauseStart = NO_MORE_POSITIONS;
            return NO_MORE_DOCS;
        }

        if (currentDoc >= doc) {
            // We can't skip to it because we're already there or beyond.
            // But, as per spec, advance always at least advances to the next document.
            return nextDoc();
        }

//		// If it's not already (past) there, skip clause
//		// to doc (or beyond if there's no hits in doc)
//		if (clauseStart != NO_MORE_POSITIONS && (clauseStart == -1 || clauseDoc < doc)) {
//			clauseDoc = clause.advance(doc);
//			clauseStart = clauseDoc == NO_MORE_DOCS ? NO_MORE_POSITIONS : -1;
//		}

        // Advance to first livedoc containing matches at or after requested docID
        currentDoc = doc - 1;
        nextDoc();
        return currentDoc;
    }

    /**
     * @return start of current span
     */
    @Override
    public int startPosition() {
        if (alreadyAtFirstMatch)
            return -1; // .nextStartPosition() not called yet by client
        return currentStart;
    }

    @Override
    public String toString() {
        return clause == null ? "AnyToken()" : "NotSpans(" + clause + ")";
    }

    @Override
    public void passHitQueryContextToClauses(HitQueryContext context) {
        if (clause != null)
            clause.setHitQueryContext(context);
    }

    @Override
    public void getCapturedGroups(Span[] capturedGroups) {
        if (!childClausesCaptureGroups)
            return;
        if (clause != null)
            clause.getCapturedGroups(capturedGroups);
    }

    @Override
    public int width() {
        return 0;
    }

    @Override
    public void collect(SpanCollector collector) throws IOException {
        // nothing to collect
    }

    @Override
    public float positionsCost() {
        return 0;
    }

}<|MERGE_RESOLUTION|>--- conflicted
+++ resolved
@@ -95,12 +95,7 @@
      */
     public SpansNot(LeafReader reader, String fieldName, BLSpans clause) {
         maxDoc = reader == null ? -1 : reader.maxDoc();
-<<<<<<< HEAD
         liveDocs = reader == null ? null : MultiBits.getLiveDocs(reader);
-        subtractClosingToken = 1;
-=======
-        liveDocs = reader == null ? null : MultiFields.getLiveDocs(reader);
->>>>>>> 93146a21
         this.lengthGetter = new DocFieldLengthGetter(reader, fieldName);
         this.clause = clause;
     }
