package nl.inl.blacklab.search.lucene;

import java.io.IOException;
import java.util.List;
import java.util.Map;
import java.util.Set;

import org.apache.lucene.index.IndexReader;
import org.apache.lucene.index.LeafReaderContext;
import org.apache.lucene.index.Term;
import org.apache.lucene.index.TermStates;
import org.apache.lucene.search.IndexSearcher;
import org.apache.lucene.search.QueryVisitor;
import org.apache.lucene.search.ScoreMode;

import nl.inl.blacklab.search.fimatch.ForwardIndexAccessor;
import nl.inl.blacklab.search.fimatch.Nfa;
import nl.inl.blacklab.search.fimatch.NfaState;
import nl.inl.blacklab.search.results.QueryInfo;
import nl.inl.util.LuceneUtil;

/**
 * A SpanQuery matching a number of tokens without any restrictions.
 */
public class SpanQueryAnyToken extends BLSpanQuery {

    public static SpanGuarantees createGuarantees(int min, int max) {
        return new SpanGuaranteesAdapter() {
            @Override
            public boolean okayToInvertForOptimization() {
                // Yes, inverting is actually an improvement
                return isSingleAnyToken();
            }

            @Override
            public boolean hitsAllSameLength() {
                return min == max;
            }

            @Override
            public int hitsLengthMin() {
                return min;
            }

            @Override
            public int hitsLengthMax() {
                return max;
            }

            @Override
            public boolean hitsEndPointSorted() {
                return hitsAllSameLength();
            }

            @Override
            public boolean hitsStartPointSorted() {
                return true;
            }

            @Override
            public boolean hitsHaveUniqueStart() {
                return min == max;
            }

            @Override
            public boolean hitsHaveUniqueEnd() {
                return min == max;
            }

            @Override
            public boolean hitsHaveUniqueStartEnd() {
                return true;
            }

            @Override
            public boolean isSingleAnyToken() {
                return min == 1 && max == 1;
            }

        };
    }

    /** The minimum number of tokens in this stretch. */
    protected final int min;

    /** The maximum number of tokens in this stretch. */
    protected final int max;

    final String luceneField;

    public SpanQueryAnyToken(QueryInfo queryInfo, int min, int max, String luceneField) {
        super(queryInfo);
        this.min = min;
        this.max = max;
        this.luceneField = luceneField;
        this.guarantees = createGuarantees(min, max);
    }

    /**
     * A query matching any n-gram ([]*).
     *
     * Mostly useful as a "don't care" value that will never be executed.
     * Actually executing this query will generate a very large number of hits.
     *
     * @param queryInfo query info
     * @param context query execution context
     * @return the query
     */
    public static SpanQueryAnyToken anyNGram(QueryInfo queryInfo, String luceneField) {
        return new SpanQueryAnyToken(queryInfo, 0, MAX_UNLIMITED, luceneField);
    }

    @Override
    public boolean matchesEmptySequence() {
        return min == 0;
    }

    public int getMin() {
        return min;
    }

    public int getMax() {
        return max;
    }

    @Override
    public BLSpanQuery noEmpty() {
        if (min > 0)
            return this;
        return new SpanQueryAnyToken(queryInfo, 1, max, luceneField);
    }

    @Override
    public int hashCode() {
        final int prime = 31;
        int result = 1;
        result = prime * result + ((luceneField == null) ? 0 : luceneField.hashCode());
        result = prime * result + max;
        result = prime * result + min;
        return result;
    }

    @Override
    public boolean equals(Object obj) {
        if (this == obj)
            return true;
        if (obj == null)
            return false;
        if (getClass() != obj.getClass())
            return false;
        SpanQueryAnyToken other = (SpanQueryAnyToken) obj;
        if (luceneField == null) {
            if (other.luceneField != null)
                return false;
        } else if (!luceneField.equals(other.luceneField))
            return false;
        if (max != other.max)
            return false;
        if (min != other.min)
            return false;
        return true;
    }

    @Override
    public void visit(QueryVisitor visitor) {
        if (visitor.acceptField(getField())) {
            visitor.visitLeaf(this);
        }
    }

    @Override
    public BLSpanWeight createWeight(final IndexSearcher searcher, ScoreMode scoreMode, float boost) throws IOException {
        final int realMin = min == 0 ? 1 : min; // always rewritten unless the whole query is optional
        return new BLSpanWeight(this, searcher, null, boost) {
<<<<<<< HEAD
=======

>>>>>>> 88c3bdac
            @Override
            public boolean isCacheable(LeafReaderContext ctx) {
                return true;
            }

            @Override
            public void extractTermStates(Map<Term, TermStates> contexts) {
                // No terms
            }

            @Override
            public BLSpans getSpans(final LeafReaderContext context, Postings requiredPostings) {
                return new SpansNGrams(context.reader(), getField(), realMin, max);
            }
        };
    }

    @Override
    public String toString(String field) {
        return "ANYTOKEN(" + min + ", " + inf(max) + ")";
    }

    @Override
    public String getRealField() {
        return luceneField;
    }

    @Override
    public BLSpanQuery inverted() {
        return new SpanQueryNoHits(queryInfo, luceneField);
    }

    @Override
    public Nfa getNfa(ForwardIndexAccessor fiAccessor, int direction) {
        final int realMin = min == 0 ? 1 : min; // always rewritten unless the whole query is optional
        NfaState state = NfaState.anyToken(luceneField, null);
        Nfa frag = new Nfa(state, List.of(state));
        if (realMin != 1 || max != 1) {
            frag.repeat(realMin, max);
        }
        return frag;
    }

    @Override
    public boolean canMakeNfa() {
        return true;
    }

    @Override
    public long reverseMatchingCost(IndexReader reader) {
        // Should be rewritten, and if not, it matches all positions in the index.
        int numberOfExpansionSteps = max < 0 ? 50 : max - min + 1;
        return LuceneUtil.getSumTotalTermFreq(reader, luceneField) * numberOfExpansionSteps;
    }

    @Override
    public int forwardMatchingCost() {
        int cost = 0;
        int nMax = max == MAX_UNLIMITED ? 50 : max;
        for (int i = min; i <= nMax; i++) {
            cost += i;
        }
        return cost;
    }

    public BLSpanQuery addRep(int addMin, int addMax) {
        int nMin = min + addMin;
        int nMax = BLSpanQuery.addMaxValues(max, addMax);
        return new SpanQueryAnyToken(queryInfo, nMin, nMax, luceneField);
    }

    @Override
    public BLSpanQuery rewrite(IndexReader reader) {
        return this;
    }

}<|MERGE_RESOLUTION|>--- conflicted
+++ resolved
@@ -172,10 +172,7 @@
     public BLSpanWeight createWeight(final IndexSearcher searcher, ScoreMode scoreMode, float boost) throws IOException {
         final int realMin = min == 0 ? 1 : min; // always rewritten unless the whole query is optional
         return new BLSpanWeight(this, searcher, null, boost) {
-<<<<<<< HEAD
-=======
-
->>>>>>> 88c3bdac
+
             @Override
             public boolean isCacheable(LeafReaderContext ctx) {
                 return true;
