package nl.inl.blacklab.search.results;

import java.io.IOException;
import java.util.ArrayList;
import java.util.Arrays;
import java.util.HashMap;
import java.util.HashSet;
import java.util.List;
import java.util.Map;
import java.util.Set;
import java.util.concurrent.ConcurrentHashMap;
import java.util.concurrent.atomic.AtomicBoolean;
import java.util.concurrent.atomic.AtomicLong;
import java.util.stream.Collectors;

import org.apache.logging.log4j.LogManager;
import org.apache.logging.log4j.Logger;
import org.apache.lucene.document.Document;
import org.apache.lucene.index.IndexReader;
import org.apache.lucene.index.LeafReaderContext;
import org.apache.lucene.search.MatchAllDocsQuery;
import org.apache.lucene.search.Query;
import org.apache.lucene.search.ScoreMode;
import org.apache.lucene.search.SimpleCollector;

import nl.inl.blacklab.exceptions.BlackLabRuntimeException;
import nl.inl.blacklab.forwardindex.AnnotationForwardIndex;
import nl.inl.blacklab.forwardindex.Terms;
import nl.inl.blacklab.resultproperty.DocProperty;
import nl.inl.blacklab.resultproperty.DocPropertyAnnotatedFieldLength;
import nl.inl.blacklab.resultproperty.HitProperty;
import nl.inl.blacklab.resultproperty.PropertyValue;
import nl.inl.blacklab.resultproperty.PropertyValueContextWords;
import nl.inl.blacklab.resultproperty.PropertyValueDoc;
import nl.inl.blacklab.resultproperty.PropertyValueMultiple;
import nl.inl.blacklab.search.BlackLabIndex;
import nl.inl.blacklab.search.indexmetadata.AnnotatedFieldNameUtil;
import nl.inl.blacklab.search.indexmetadata.Annotation;
import nl.inl.blacklab.search.indexmetadata.MatchSensitivity;
import nl.inl.blacklab.searches.SearchHits;
import nl.inl.util.BlockTimer;

/**
 * Determine token frequencies for (a subset of) a corpus, given a HitProperty to group on.
 *
 * Allows us to e.g. find lemma frequencies, or lemma frequencies per year.
 * This implementation is faster than finding all hits, then grouping those.
 */
public class HitGroupsTokenFrequencies {

    public static final boolean TOKEN_FREQUENCIES_FAST_PATH_IMPLEMENTED = true;
    public static final boolean DEBUG = false;

    private static final Logger logger = LogManager.getLogger(HitGroupsTokenFrequencies.class);

    /** Precalculated hashcode for group id, to save time while grouping and sorting. */
    private static class GroupIdHash {
        private final int[] tokenIds;
        private final int[] tokenSortPositions;
        private final PropertyValue[] metadataValues;
        private final int hash;

        /**
         *
         * @param tokenIds token term id for each token in the group id
         * @param tokenSortPositions sort position for each token in the group id
         * @param metadataValues relevant metadatavalues
         * @param metadataValuesHash since many tokens per document, precalculate md hash for that thing
         */
        public GroupIdHash(int[] tokenIds, int[] tokenSortPositions, PropertyValue[] metadataValues, int metadataValuesHash) {
            this.tokenIds = tokenIds;
            this.tokenSortPositions = tokenSortPositions;
            this.metadataValues = metadataValues;
            hash = Arrays.hashCode(tokenSortPositions) ^ metadataValuesHash;
        }

        @Override
        public int hashCode() {
            return hash;
        }

        // Assume only called with other instances of IdHash (faster for large groupings)
        @SuppressWarnings("EqualsWhichDoesntCheckParameterClass")
        @Override
        public boolean equals(Object obj) {
            return ((GroupIdHash) obj).hash == this.hash &&
                   Arrays.equals(((GroupIdHash) obj).tokenSortPositions, this.tokenSortPositions) &&
                   Arrays.deepEquals(((GroupIdHash) obj).metadataValues, this.metadataValues);
        }
    }

    /**
     * Can the given grouping request be answered using the faster codepath in this classs?
     *
     * If not, it will be handled by {@link HitGroups}, see {@link nl.inl.blacklab.searches.SearchHitGroupsFromHits}.
     *
     * @param mustStoreHits do we need stored hits? if so, we can't use this path
     * @param hitsSearch hits search to group. Must be any token query
     * @param property property to group on. Must consist of DocProperties or HitPropertyHitText
     * @return true if this path can be used
     */
    public static boolean canUse(boolean mustStoreHits, SearchHits hitsSearch, HitProperty property) {
        return !mustStoreHits && HitGroupsTokenFrequencies.TOKEN_FREQUENCIES_FAST_PATH_IMPLEMENTED && hitsSearch.isAnyTokenQuery() && property.isDocPropOrHitText();
    }

    /** Counts of hits and docs while grouping. */
<<<<<<< HEAD
    private static final class OccurrenceCounts {
        public int hits;
        public int docs;

        public OccurrenceCounts(int hits, int docs) {
=======
    private static final class OccurranceCounts {
        public long hits;
        public int docs;

        public OccurranceCounts(long hits, int docs) {
>>>>>>> 77c57f0d
            this.hits = hits;
            this.docs = docs;
        }
    }

    /** Info about doc and hit properties while grouping. */
    private static final class PropInfo {

        public static PropInfo doc(int index) {
            return new PropInfo(true, index);
        }

        public static PropInfo hit(int index) {
            return new PropInfo(false, index);
        }

        private final boolean docProperty;

        private final int indexInList;

        public boolean isDocProperty() {
            return docProperty;
        }

        public int getIndexInList() {
            return indexInList;
        }

        private PropInfo(boolean docProperty, int indexInList) {
            this.docProperty = docProperty;
            this.indexInList = indexInList;
        }
    }

    /** Info about an annotation we're grouping on. */
    private static final class AnnotInfo {
        private final AnnotationForwardIndex annotationForwardIndex;

        private final MatchSensitivity matchSensitivity;

        private final Terms terms;

        public AnnotationForwardIndex getAnnotationForwardIndex() {
            return annotationForwardIndex;
        }

        public MatchSensitivity getMatchSensitivity() {
            return matchSensitivity;
        }

        public Terms getTerms() {
            return terms;
        }

        public AnnotInfo(AnnotationForwardIndex annotationForwardIndex, MatchSensitivity matchSensitivity) {
            this.annotationForwardIndex = annotationForwardIndex;
            this.matchSensitivity = matchSensitivity;
            this.terms = annotationForwardIndex.terms();
        }
    }

    /**
     * Get the token frequencies for the given query and hit property.
     *
     * @param source query to find token frequencies for
     * @param requestedGroupingProperty what to group on
     * @return token frequencies
     */
    public static HitGroups get(SearchHits source, HitProperty requestedGroupingProperty) {

        QueryInfo queryInfo = source.queryInfo();
        Query filterQuery = source.getFilterQuery();
        SearchSettings searchSettings = source.searchSettings();

        try {
            // This is where we store our groups while we're computing/gathering them. Maps from group Id to number of hits and number of docs
            final ConcurrentHashMap<GroupIdHash, OccurrenceCounts> occurrences = new ConcurrentHashMap<>();

            final BlackLabIndex index = queryInfo.index();

            /*
             * Document properties that are used in the grouping. (e.g. for query "all tokens, grouped by lemma + document year", will contain DocProperty("document year")
             * This is not necessarily limited to just metadata, can also contain any other DocProperties such as document ID, document length, etc.
             */
            final List<DocProperty> docProperties = new ArrayList<>();

            // Token properties that need to be grouped on, with sensitivity (case-sensitive grouping or not) and Terms */
            final List<AnnotInfo> hitProperties = new ArrayList<>();

            /*
             * Stores the original index every (doc|hit)property has in the original interleaved/intertwined list.
             * The requestedGroupingProperty sometimes represents more than one property (in the form of HitPropertyMultiple) such as 3 properties: [token text, document year, token lemma]
             * The groups always get an id that is (roughly) the concatenation of the properties (in the example case [token text, document year, token lemma]),
             * and it's important this id contains the respective values in the same order.
             * We need to keep this list because otherwise we'd potentially change the order.
             *
             * Integer contains index in the source list (docProperties or hitProperties, from just above)
             * Boolean is true when origin list was docProperties, false for hitProperties.
             */
            final List<PropInfo> originalOrderOfUnpackedProperties = new ArrayList<>();

            // Unpack the requestedGroupingProperty into its constituents and sort those into the appropriate categories: hit and doc properties.
            {
                List<HitProperty> props = requestedGroupingProperty.props() != null ? requestedGroupingProperty.props() : List.of(requestedGroupingProperty);
                for (HitProperty p : props) {
                    final DocProperty asDocPropIfApplicable = p.docPropsOnly();
                    if (asDocPropIfApplicable != null) { // property can be converted to docProperty (applies to the document instead of the token/hit)
                        if (DEBUG && asDocPropIfApplicable.props() != null) {
                            throw new RuntimeException("Nested PropertyMultiples detected, should never happen (when this code was originally written)");
                        }
                        final int positionInUnpackedList = docProperties.size();
                        docProperties.add(asDocPropIfApplicable);
                        originalOrderOfUnpackedProperties.add(PropInfo.doc(positionInUnpackedList));
                    } else { // Property couldn't be converted to DocProperty (is null). The current property is an actual HitProperty (applies to annotation/token/hit value)
                        List<Annotation> annot = p.needsContext();
                        if (DEBUG && (annot == null || annot.size() != 1)) {
                            throw new RuntimeException("Grouping property does not apply to singular annotation (nested propertymultiple? non-annotation grouping?) should never happen.");
                        }

                        final int positionInUnpackedList = hitProperties.size();
                        final AnnotationForwardIndex annotationFI = index.annotationForwardIndex(annot.get(0));
                        final MatchSensitivity sensitivity = p.getSensitivities().get(0);
                        hitProperties.add(new AnnotInfo(annotationFI, sensitivity));
                        originalOrderOfUnpackedProperties.add(PropInfo.hit(positionInUnpackedList));
                    }
                }
            }

            final int numAnnotations = hitProperties.size();
            long numberOfDocsProcessed;
            final AtomicLong numberOfHitsProcessed = new AtomicLong();
            final AtomicBoolean hitMaxHitsToCount = new AtomicBoolean(false);

            try (final BlockTimer c = BlockTimer.create("Top Level")) {

                // Collect all doc ids that match the given filter (or all docs if no filter specified)
                final List<Integer> docIds = new ArrayList<>();
                try (BlockTimer ignored = c.child("Gathering documents")) {
                    queryInfo.index().searcher().search(filterQuery == null ? new MatchAllDocsQuery() : filterQuery, new SimpleCollector() {
                        private int docBase;

                        @Override
                        protected void doSetNextReader(LeafReaderContext context) throws IOException {
                            docBase = context.docBase;
                            super.doSetNextReader(context);
                        }

                        @Override
                        public void collect(int docId) {
                            int globalDocId = docId + docBase;
                            docIds.add(globalDocId);
                        }

						@Override
						public ScoreMode scoreMode() {
							return ScoreMode.COMPLETE_NO_SCORES;
						}
                    });
                }

                // Start actually calculating the requests frequencies.
                if (hitProperties.isEmpty()) {
                    // Matched all tokens but not grouping by a specific annotation, only metadata
                    // This requires a different approach because we never retrieve the individual tokens if there's no annotation
                    // e.g. match '*' group by document year --
                    // What we do instead is for every document just retrieve how many tokens it contains (from its metadata), and add that count to the appropriate group
                    numberOfDocsProcessed = docIds.size();
                    try (BlockTimer ignored = c.child("Grouping documents (metadata only path)")) {
                        String fieldName =  index.mainAnnotatedField().name();
                        DocPropertyAnnotatedFieldLength propTokens = new DocPropertyAnnotatedFieldLength(index, fieldName);
                        final int[] emptyTokenValuesArray = new int[0];

                        docIds.parallelStream().forEach(docId -> {
                            final int docLength = (int) propTokens.get(docId) - BlackLabIndex.IGNORE_EXTRA_CLOSING_TOKEN;
                            final DocResult synthesizedDocResult = DocResult.fromDoc(queryInfo, new PropertyValueDoc(queryInfo.index(), docId), 0, docLength);
                            final PropertyValue[] metadataValuesForGroup = new PropertyValue[docProperties.size()];
                            for (int i = 0; i < docProperties.size(); ++i) { metadataValuesForGroup[i] = docProperties.get(i).get(synthesizedDocResult); }
                            final int metadataValuesHash = Arrays.hashCode(metadataValuesForGroup); // precompute, it's the same for all hits in document

                            numberOfHitsProcessed.addAndGet(docLength);

                            // Add all tokens in document to the group.
                            final GroupIdHash groupId = new GroupIdHash(emptyTokenValuesArray, emptyTokenValuesArray, metadataValuesForGroup, metadataValuesHash);
                            occurrences.compute(groupId, (__, groupSizes) -> {
                                if (groupSizes != null) {
                                    groupSizes.hits += docLength;
                                    groupSizes.docs += 1;
                                    return groupSizes;
                                } else {
                                    return new OccurrenceCounts(docLength, 1);
                                }
                            });
                        });
                    }
                } else {
                    // We do have hit properties, so we need to use both document metadata and the tokens from the forward index to
                    // calculate the frequencies.
                    // TODO: maybe we don't need to respect the maxHitsToCount setting here? The whole point of this
                    //       code is that it can perform this operation faster and using less memory, and the setting
                    //       exists to manage server load, so maybe we can ignore it here? I guess then we might need
                    //       another setting that can limit this operation as well.
                    final long maxHitsToCount = searchSettings.maxHitsToCount() > 0 ? searchSettings.maxHitsToCount() : Long.MAX_VALUE;
                    //final IntUnaryOperator incrementUntilMax = (v) -> v < maxHitsToCount ? v + 1 : v;
                    final String fieldName = index.mainAnnotatedField().name(); // FIXME: could be another annotated field!
                    final String lengthTokensFieldName = AnnotatedFieldNameUtil.lengthTokensField(fieldName);

                    // Determine all the fields we want to be able to load, so we don't need to load the entire document
                    final List<String> annotationFINames = hitProperties.stream().map(tr -> tr.getAnnotationForwardIndex().annotation().forwardIndexIdField()).collect(Collectors.toList());
                    final Set<String> fieldsToLoad = new HashSet<>();
                    fieldsToLoad.add(lengthTokensFieldName);
                    fieldsToLoad.addAll(annotationFINames);

                    final IndexReader reader = queryInfo.index().reader();

                    numberOfDocsProcessed = docIds.parallelStream().filter(docId -> {

                        // If we've already exceeded the maximum, skip this doc
                        if (numberOfHitsProcessed.get() >= maxHitsToCount)
                            return false;

                        try {

                            // Step 1: read all values for the to-be-grouped annotations for this document
                            // This will create one int[] for every annotation, containing ids that map to the values for this document for this annotation

                            final Document doc = reader.document(docId, fieldsToLoad);
                            final List<int[]> tokenValuesPerAnnotation = new ArrayList<>();
                            final List<int[]> sortValuesPerAnnotation = new ArrayList<>();

                            try (BlockTimer ignored = c.child("Read annotations from forward index")) {
                                for (AnnotInfo annot : hitProperties) {
                                    final AnnotationForwardIndex afi = annot.getAnnotationForwardIndex();
                                    final String annotationFIName = afi.annotation().forwardIndexIdField();
                                    final int fiid = doc.getField(annotationFIName).numericValue().intValue();
                                    final int[] tokenValues = afi.getDocument(fiid);
                                    tokenValuesPerAnnotation.add(tokenValues);

                                    // Look up sort values
                                    // NOTE: tried moving this to a TermsReader.arrayOfIdsToSortPosition() method,
                                    //       but that was slower...
                                    int docLength = tokenValues.length;
                                    int[] sortValues = new int[docLength];
                                    for (int tokenIndex = 0; tokenIndex < docLength; ++tokenIndex) {
                                        final int termId = tokenValues[tokenIndex];
                                        sortValues[tokenIndex] = annot.getTerms().idToSortPosition(termId, annot.getMatchSensitivity());
                                    }
                                    sortValuesPerAnnotation.add(sortValues);
                                }

                            }

                            // Step 2: retrieve the to-be-grouped metadata for this document
                            int docLength = Integer.parseInt(doc.get(lengthTokensFieldName)) - BlackLabIndex.IGNORE_EXTRA_CLOSING_TOKEN;
                            final DocResult synthesizedDocResult = DocResult.fromDoc(queryInfo, new PropertyValueDoc(queryInfo.index(), docId), 0, docLength);
                            final PropertyValue[] metadataValuesForGroup = !docProperties.isEmpty() ? new PropertyValue[docProperties.size()] : null;
                            for (int i = 0; i < docProperties.size(); ++i)
                                metadataValuesForGroup[i] = docProperties.get(i).get(synthesizedDocResult);
                            final int metadataValuesHash = Arrays.hashCode(metadataValuesForGroup); // precompute, it's the same for all hits in document

                            // now we have all values for all relevant annotations for this document
                            // iterate again and pair up the nth entries for all annotations, then store that as a group.

                            // Keep track of term occurrences in this document; later we'll merge it with the global term frequencies
                            Map<GroupIdHash, OccurrenceCounts> occsInDoc = new HashMap<>();

                            try (BlockTimer ignored = c.child("Group tokens")) {

                                for (int tokenIndex = 0; tokenIndex < docLength; ++ tokenIndex) {
                                    int[] annotationValuesForThisToken = new int[numAnnotations];
                                    int[] sortPositions = new int[numAnnotations];

                                    // Unfortunate fact: token ids are case-sensitive, and in order to group on a token's values case and diacritics insensitively,
                                    // we need to actually group by their "sort positions" - which is just the index the term would have if all terms would have been sorted
                                    // so in essence it's also an "id", but a case-insensitive one.
                                    // we could further optimize to not do this step when grouping sensitively by making a specialized instance of the GroupIdHash class
                                    // that hashes the token ids instead of the sortpositions in that case.
                                    for (int annotationIndex = 0; annotationIndex < numAnnotations; ++annotationIndex) {
                                        int[] tokenValues = tokenValuesPerAnnotation.get(annotationIndex);
                                        annotationValuesForThisToken[annotationIndex] = tokenValues[tokenIndex];
                                        int[] sortValuesThisAnnotation = sortValuesPerAnnotation.get(annotationIndex);
                                        sortPositions[annotationIndex] = sortValuesThisAnnotation[tokenIndex];
                                    }
                                    final GroupIdHash groupId = new GroupIdHash(annotationValuesForThisToken, sortPositions, metadataValuesForGroup, metadataValuesHash);

                                    // Count occurrence in this doc
                                    OccurrenceCounts occ = occsInDoc.get(groupId);
                                    if (occ == null) {
                                        occ = new OccurrenceCounts(1, 1);
                                        occsInDoc.put(groupId, occ);
                                    } else {
                                        occ.hits++;
                                    }


                                }

                                // Merge occurrences in this doc with global occurrences
                                occsInDoc.forEach((groupId, occ) -> {
                                    occurrences.compute(groupId, (__, groupSize) -> {
                                        if (groupSize != null) {
                                            // Group existed already
                                            // Count hits and doc
                                            occ.hits += groupSize.hits;
                                            occ.docs += groupSize.docs;
                                        }
                                        return occ;
                                    });
                                });


                                // If we exceeded maxHitsToCount, remember that and don't process more docs.
                                // (NOTE: we don't care if we don't get exactly maxHitsToCount in this case; just that
                                //  we stop the operation before the server is overloaded)
                                if (numberOfHitsProcessed.getAndUpdate(i -> i + docLength) >= maxHitsToCount) {
                                    hitMaxHitsToCount.set(true);
                                }

                            }
                        } catch (IOException e) {
                            throw BlackLabRuntimeException.wrap(e);
                        }
                        return true;
                    }).count();
                    logger.trace("Number of processed docs: " + numberOfDocsProcessed);
                }
            }

            Set<PropertyValue> duplicateGroupsDebug = DEBUG ? new HashSet<>() : null;

            List<HitGroup> groups;
            try (final BlockTimer ignored = BlockTimer.create("Resolve string values for tokens")) {
                final int numMetadataValues = docProperties.size();
<<<<<<< HEAD
                groups = occurrences.entrySet().parallelStream().map(e -> {
                    final int groupSizeHits = e.getValue().hits;
=======
                groups = occurances.entrySet().parallelStream().map(e -> {
                    final long groupSizeHits = e.getValue().hits;
>>>>>>> 77c57f0d
                    final int groupSizeDocs = e.getValue().docs;
                    final int[] annotationValues = e.getKey().tokenIds;
                    final PropertyValue[] metadataValues = e.getKey().metadataValues;
                    // allocate new - is not copied when moving into propertyvaluemultiple
                    final PropertyValue[] groupIdAsList = new PropertyValue[numAnnotations + numMetadataValues];

                    // Convert all raw values (integers) into their appropriate PropertyValues
                    // Taking care to preserve the order of the resultant PropertyValues with the order of the input HitProperties
                    int indexInOutput = 0;
                    for (PropInfo p : originalOrderOfUnpackedProperties) {
                        final int indexInInput = p.getIndexInList();
                        if (p.isDocProperty()) {
                            // is docprop, add PropertyValue as-is
                            groupIdAsList[indexInOutput++] = metadataValues[indexInInput];
                        } else {
                             // is hitprop, convert value to PropertyValue.
                            AnnotInfo annotInfo = hitProperties.get(indexInInput);
                            Annotation annot = annotInfo.getAnnotationForwardIndex().annotation();
                            MatchSensitivity sens = annotInfo.getMatchSensitivity();
                            groupIdAsList[indexInOutput++] = new PropertyValueContextWords(index, annot, sens, new int[] {annotationValues[indexInInput]}, false);
                        }
                    }

                    PropertyValue groupId = groupIdAsList.length > 1 ? new PropertyValueMultiple(groupIdAsList) : groupIdAsList[0];
                    if (DEBUG) {
                        synchronized (duplicateGroupsDebug) {
                            if (!duplicateGroupsDebug.add(groupId)) {
                                throw new RuntimeException("Identical groups - should never happen");
                            }
                        }
                    }

                    return new HitGroupWithoutResults(queryInfo, groupId, groupSizeHits, groupSizeDocs, false, false);
                }).collect(Collectors.toList());
            }
            logger.debug("fast path used for grouping");

            ResultsStats hitsStats = new ResultsStatsStatic(numberOfHitsProcessed.get(), numberOfHitsProcessed.get(), new MaxStats(hitMaxHitsToCount.get(), hitMaxHitsToCount.get()));
            ResultsStats docsStats = new ResultsStatsStatic((int) numberOfDocsProcessed, (int) numberOfDocsProcessed, new MaxStats(hitMaxHitsToCount.get(), hitMaxHitsToCount.get()));
            return HitGroups.fromList(queryInfo, groups, requestedGroupingProperty, null, null, hitsStats, docsStats);
        } catch (IOException e) {
            throw BlackLabRuntimeException.wrap(e);
        }
    }
}<|MERGE_RESOLUTION|>--- conflicted
+++ resolved
@@ -104,19 +104,11 @@
     }
 
     /** Counts of hits and docs while grouping. */
-<<<<<<< HEAD
     private static final class OccurrenceCounts {
-        public int hits;
-        public int docs;
-
-        public OccurrenceCounts(int hits, int docs) {
-=======
-    private static final class OccurranceCounts {
         public long hits;
         public int docs;
 
-        public OccurranceCounts(long hits, int docs) {
->>>>>>> 77c57f0d
+        public OccurrenceCounts(long hits, int docs) {
             this.hits = hits;
             this.docs = docs;
         }
@@ -449,13 +441,8 @@
             List<HitGroup> groups;
             try (final BlockTimer ignored = BlockTimer.create("Resolve string values for tokens")) {
                 final int numMetadataValues = docProperties.size();
-<<<<<<< HEAD
                 groups = occurrences.entrySet().parallelStream().map(e -> {
-                    final int groupSizeHits = e.getValue().hits;
-=======
-                groups = occurances.entrySet().parallelStream().map(e -> {
                     final long groupSizeHits = e.getValue().hits;
->>>>>>> 77c57f0d
                     final int groupSizeDocs = e.getValue().docs;
                     final int[] annotationValues = e.getKey().tokenIds;
                     final PropertyValue[] metadataValues = e.getKey().metadataValues;
