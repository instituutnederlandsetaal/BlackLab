package nl.inl.blacklab.search.results;

import java.io.IOException;
import java.util.ArrayList;
import java.util.Arrays;
import java.util.HashMap;
import java.util.HashSet;
import java.util.List;
import java.util.Map;
import java.util.Set;
import java.util.concurrent.ConcurrentHashMap;
import java.util.concurrent.atomic.AtomicBoolean;
import java.util.concurrent.atomic.AtomicLong;
import java.util.stream.Collectors;

import org.apache.logging.log4j.LogManager;
import org.apache.logging.log4j.Logger;
import org.apache.lucene.document.Document;
import org.apache.lucene.index.IndexReader;
import org.apache.lucene.index.LeafReaderContext;
import org.apache.lucene.search.MatchAllDocsQuery;
import org.apache.lucene.search.Query;
import org.apache.lucene.search.ScoreMode;
import org.apache.lucene.search.SimpleCollector;

import nl.inl.blacklab.exceptions.BlackLabRuntimeException;
import nl.inl.blacklab.forwardindex.AnnotationForwardIndex;
import nl.inl.blacklab.forwardindex.Terms;
import nl.inl.blacklab.resultproperty.DocProperty;
import nl.inl.blacklab.resultproperty.DocPropertyAnnotatedFieldLength;
import nl.inl.blacklab.resultproperty.HitProperty;
import nl.inl.blacklab.resultproperty.PropertyValue;
import nl.inl.blacklab.resultproperty.PropertyValueContextWords;
import nl.inl.blacklab.resultproperty.PropertyValueDoc;
import nl.inl.blacklab.resultproperty.PropertyValueMultiple;
import nl.inl.blacklab.search.BlackLabIndex;
import nl.inl.blacklab.search.indexmetadata.AnnotatedFieldNameUtil;
import nl.inl.blacklab.search.indexmetadata.Annotation;
import nl.inl.blacklab.search.indexmetadata.MatchSensitivity;
import nl.inl.blacklab.searches.SearchHits;
import nl.inl.util.BlockTimer;

/**
 * Determine token frequencies for (a subset of) a corpus, given a HitProperty to group on.
 *
 * Allows us to e.g. find lemma frequencies, or lemma frequencies per year.
 * This implementation is faster than finding all hits, then grouping those.
 */
public class HitGroupsTokenFrequencies {

    public static final boolean TOKEN_FREQUENCIES_FAST_PATH_IMPLEMENTED = true;
    public static final boolean DEBUG = true;

    private static final Logger logger = LogManager.getLogger(HitGroupsTokenFrequencies.class);

    /** Precalculated hashcode for group id, to save time while grouping and sorting. */
    private static class GroupIdHash {
        private int[] tokenIds;
        private int[] tokenSortPositions;
        private PropertyValue[] metadataValues;
        private int hash;

        /**
         *
         * @param tokenIds token term id for each token in the group id
         * @param tokenSortPositions sort position for each token in the group id
         * @param metadataValues relevant metadatavalues
         * @param metadataValuesHash since many tokens per document, precalculate md hash for that thing
         */
        public GroupIdHash(int[] tokenIds, int[] tokenSortPositions, PropertyValue[] metadataValues, int metadataValuesHash) {
            this.tokenIds = tokenIds;
            this.tokenSortPositions = tokenSortPositions;
            this.metadataValues = metadataValues;
            hash = Arrays.hashCode(tokenSortPositions) ^ metadataValuesHash;
        };

        @Override
        public int hashCode() {
            return hash;
        }

        // Assume only called with other instances of IdHash
        @Override
        public boolean equals(Object obj) {
            return ((GroupIdHash) obj).hash == this.hash &&
                   Arrays.equals(((GroupIdHash) obj).tokenSortPositions, this.tokenSortPositions) &&
                   Arrays.deepEquals(((GroupIdHash) obj).metadataValues, this.metadataValues);
        }
    }

    /**
     * Can the given grouping request be answered using the faster codepath in this classs?
     *
     * If not, it will be handled by {@link HitGroups}, see {@link nl.inl.blacklab.searches.SearchHitGroupsFromHits}.
     *
     * @param mustStoreHits do we need stored hits? if so, we can't use this path
     * @param hitsSearch hits search to group. Must be any token query
     * @param property property to group on. Must consist of DocProperties or HitPropertyHitText
     * @return true if this path can be used
     */
    public static boolean canUse(boolean mustStoreHits, SearchHits hitsSearch, HitProperty property) {
        return !mustStoreHits && HitGroupsTokenFrequencies.TOKEN_FREQUENCIES_FAST_PATH_IMPLEMENTED && hitsSearch.isAnyTokenQuery() && property.isDocPropOrHitText();
    }

    /** Counts of hits and docs while grouping. */
    private static final class OccurranceCounts {
        public long hits;
        public int docs;

        public OccurranceCounts(long hits, int docs) {
            this.hits = hits;
            this.docs = docs;
        }
    }

    /** Info about doc and hit properties while grouping. */
    private static final class PropInfo {

        public static PropInfo doc(int index) {
            return new PropInfo(true, index);
        }

        public static PropInfo hit(int index) {
            return new PropInfo(false, index);
        }

        private boolean docProperty;

        private int indexInList;

        public boolean isDocProperty() {
            return docProperty;
        }

        public int getIndexInList() {
            return indexInList;
        }

        private PropInfo(boolean docProperty, int indexInList) {
            this.docProperty = docProperty;
            this.indexInList = indexInList;
        }
    }

    /** Info about an annotation we're grouping on. */
    private static final class AnnotInfo {
        private AnnotationForwardIndex annotationForwardIndex;

        private MatchSensitivity matchSensitivity;

        private Terms terms;

        public AnnotationForwardIndex getAnnotationForwardIndex() {
            return annotationForwardIndex;
        }

        public MatchSensitivity getMatchSensitivity() {
            return matchSensitivity;
        }

        public Terms getTerms() {
            return terms;
        }

        public AnnotInfo(AnnotationForwardIndex annotationForwardIndex, MatchSensitivity matchSensitivity, Terms terms) {
            this.annotationForwardIndex = annotationForwardIndex;
            this.matchSensitivity = matchSensitivity;
            this.terms = terms;
        }
    }

    /**
     * Get the token frequencies for the given query and hit property.
     *
     * @param source query to find token frequencies for
     * @param requestedGroupingProperty
     * @return token frequencies
     */
    public static HitGroups get(SearchHits source, HitProperty requestedGroupingProperty) {

        QueryInfo queryInfo = source.queryInfo();
        Query filterQuery = source.getFilterQuery();
        SearchSettings searchSettings = source.searchSettings();

        try {
            /** This is where we store our groups while we're computing/gathering them. Maps from group Id to number of hits and number of docs */
            final ConcurrentHashMap<GroupIdHash, OccurranceCounts> occurances = new ConcurrentHashMap<>();

            final BlackLabIndex index = queryInfo.index();

            /**
             * Document properties that are used in the grouping. (e.g. for query "all tokens, grouped by lemma + document year", will contain DocProperty("document year")
             * This is not necessarily limited to just metadata, can also contain any other DocProperties such as document ID, document length, etc.
             */
            final List<DocProperty> docProperties = new ArrayList<>();

            /** Token properties that need to be grouped on, with sensitivity (case-sensitive grouping or not) and Terms */
            final List<AnnotInfo> hitProperties = new ArrayList<>();

            /**
             * Stores the original index every (doc|hit)property has in the original interleaved/intertwined list.
             * The requestedGroupingProperty sometimes represents more than one property (in the form of HitPropertyMultiple) such as 3 properties: [token text, document year, token lemma]
             * The groups always get an id that is (roughly) the concatenation of the properties (in the example case [token text, document year, token lemma]),
             * and it's important this id contains the respective values in the same order.
             * We need to keep this list because otherwise we'd potentially change the order.
             *
             * Integer contains index in the source list (docProperties or hitProperties, from just above)
             * Boolean is true when origin list was docProperties, false for hitProperties.
             */
            final List<PropInfo> originalOrderOfUnpackedProperties = new ArrayList<>();

            // Unpack the requestedGroupingProperty into its constituents and sort those into the appropriate categories: hit and doc properties.
            {
                List<HitProperty> props = requestedGroupingProperty.props() != null ? requestedGroupingProperty.props() : Arrays.asList(requestedGroupingProperty);
                for (HitProperty p : props) {
                    final DocProperty asDocPropIfApplicable = p.docPropsOnly();
                    if (asDocPropIfApplicable != null) { // property can be converted to docProperty (applies to the document instead of the token/hit)
                        if (DEBUG && asDocPropIfApplicable.props() != null) {
                            throw new RuntimeException("Nested PropertyMultiples detected, should never happen (when this code was originally written)");
                        }
                        final int positionInUnpackedList = docProperties.size();
                        docProperties.add(asDocPropIfApplicable);
                        originalOrderOfUnpackedProperties.add(PropInfo.doc(positionInUnpackedList));
                    } else { // Property couldn't be converted to DocProperty (is null). The current property is an actual HitProperty (applies to annotation/token/hit value)
                        List<Annotation> annot = p.needsContext();
                        if (DEBUG && (annot == null || annot.size() != 1)) {
                            throw new RuntimeException("Grouping property does not apply to singular annotation (nested propertymultiple? non-annotation grouping?) should never happen.");
                        }

                        final int positionInUnpackedList = hitProperties.size();
                        final AnnotationForwardIndex annotationFI = index.annotationForwardIndex(annot.get(0));
                        hitProperties.add(new AnnotInfo(annotationFI, p.getSensitivities().get(0), annotationFI.terms()));
                        originalOrderOfUnpackedProperties.add(PropInfo.hit(positionInUnpackedList));
                    }
                }
            }

            final int numAnnotations = hitProperties.size();
            long numberOfDocsProcessed;
            final AtomicLong numberOfHitsProcessed = new AtomicLong();
            final AtomicBoolean hitMaxHitsToCount = new AtomicBoolean(false);

            try (final BlockTimer c = BlockTimer.create("Top Level")) {

                // Collect all doc ids that match the given filter (or all docs if no filter specified)
                final List<Integer> docIds = new ArrayList<>();
                try (BlockTimer d = c.child("Gathering documents")) {
                    queryInfo.index().searcher().search(filterQuery == null ? new MatchAllDocsQuery() : filterQuery, new SimpleCollector() {
                        private int docBase;

                        @Override
                        protected void doSetNextReader(LeafReaderContext context) throws IOException {
                            docBase = context.docBase;
                            super.doSetNextReader(context);
                        }

                        @Override
                        public void collect(int docId) throws IOException {
                            int globalDocId = docId + docBase;
                            docIds.add(globalDocId);
                        }

						@Override
						public ScoreMode scoreMode() {
							// TODO Auto-generated method stub
							return ScoreMode.COMPLETE_NO_SCORES;
						}
                    });
                }

                // Start actually calculating the requests frequencies.
                if (hitProperties.isEmpty()) {
                    // Matched all tokens but not grouping by a specific annotation, only metadata
                    // This requires a different approach because we never retrieve the individual tokens if there's no annotation
                    // e.g. match '*' group by document year --
                    // What we do instead is for every document just retrieve how many tokens it contains (from its metadata), and add that count to the appropriate group
                    numberOfDocsProcessed = docIds.size();
                    try (BlockTimer f = c.child("Grouping documents (metadata only path)")) {
                        String fieldName = index.mainAnnotatedField().name();
                        DocPropertyAnnotatedFieldLength propTokens = new DocPropertyAnnotatedFieldLength(index, fieldName);
                        final int[] emptyTokenValuesArray = new int[0];

                        docIds.parallelStream().forEach(docId -> {
                            final int docLength = (int) propTokens.get(docId) - BlackLabIndex.IGNORE_EXTRA_CLOSING_TOKEN;
                            final DocResult synthesizedDocResult = DocResult.fromDoc(queryInfo, new PropertyValueDoc(queryInfo.index(), docId), 0, docLength);
                            final PropertyValue[] metadataValuesForGroup = new PropertyValue[docProperties.size()];
                            for (int i = 0; i < docProperties.size(); ++i) { metadataValuesForGroup[i] = docProperties.get(i).get(synthesizedDocResult); }
                            final int metadataValuesHash = Arrays.hashCode(metadataValuesForGroup); // precompute, it's the same for all hits in document

                            numberOfHitsProcessed.addAndGet(docLength);

                            // Add all tokens in document to the group.
                            final GroupIdHash groupId = new GroupIdHash(emptyTokenValuesArray, emptyTokenValuesArray, metadataValuesForGroup, metadataValuesHash);
                            occurances.compute(groupId, (__, groupSizes) -> {
                                if (groupSizes != null) {
                                    groupSizes.hits += docLength;
                                    groupSizes.docs += 1;
                                    return groupSizes;
                                } else {
                                    return new OccurranceCounts(docLength, 1);
                                }
                            });
                        });
                    }
                } else {
                    // We do have hit properties, so we need to use both document metadata and the tokens from the forward index to
                    // calculate the frequencies.
                    // TODO: maybe we don't need to respect the maxHitsToCount setting here? The whole point of this
                    //       code is that it can perform this operation faster and using less memory, and the setting
                    //       exists to manage server load, so maybe we can ignore it here? I guess then we might need
                    //       another setting that can limit this operation as well.
<<<<<<< HEAD
                    final long maxHitsToCount = searchSettings.maxHitsToCount() > 0 ? searchSettings.maxHitsToCount() : HitsInternal.MAX_ARRAY_SIZE;
=======
                    final long maxHitsToCount = searchSettings.maxHitsToCount() > 0 ? searchSettings.maxHitsToCount() : Long.MAX_VALUE;
>>>>>>> 05dfc365
                    //final IntUnaryOperator incrementUntilMax = (v) -> v < maxHitsToCount ? v + 1 : v;
                    final String fieldName = index.mainAnnotatedField().name();
                    final String lengthTokensFieldName = AnnotatedFieldNameUtil.lengthTokensField(fieldName);

                    // Determine all the fields we want to be able to load, so we don't need to load the entire document
                    final List<String> annotationFINames = hitProperties.stream().map(tr -> tr.getAnnotationForwardIndex().annotation().forwardIndexIdField()).collect(Collectors.toList());
                    final Set<String> fieldsToLoad = new HashSet<>();
                    fieldsToLoad.add(lengthTokensFieldName);
                    fieldsToLoad.addAll(annotationFINames);

                    final IndexReader reader = queryInfo.index().reader();

                    numberOfDocsProcessed = docIds.parallelStream().filter(docId -> {

                        // If we've already exceeded the maximum, skip this doc
                        if (numberOfHitsProcessed.get() >= maxHitsToCount)
                            return false;

                        try {

                            // Step 1: read all values for the to-be-grouped annotations for this document
                            // This will create one int[] for every annotation, containing ids that map to the values for this document for this annotation

                            final Document doc = reader.document(docId, fieldsToLoad);
                            final List<int[]> tokenValuesPerAnnotation = new ArrayList<>();
                            final List<int[]> sortValuesPerAnnotation = new ArrayList<>();

                            try (BlockTimer e = c.child("Read annotations from forward index")) {
                                for (AnnotInfo annot : hitProperties) {
                                    final AnnotationForwardIndex afi = annot.getAnnotationForwardIndex();
                                    final String annotationFIName = afi.annotation().forwardIndexIdField();
                                    final int fiid = doc.getField(annotationFIName).numericValue().intValue();
                                    final int[] tokenValues = afi.getDocument(fiid);
                                    tokenValuesPerAnnotation.add(tokenValues);

                                    // Look up sort values
                                    // NOTE: tried moving this to a TermsReader.arrayOfIdsToSortPosition() method,
                                    //       but that was slower...
                                    int docLength = tokenValues.length;
                                    int[] sortValues = new int[docLength];
                                    for (int tokenIndex = 0; tokenIndex < docLength; ++tokenIndex) {
                                        final int termId = tokenValues[tokenIndex];
                                        sortValues[tokenIndex] = annot.getTerms().idToSortPosition(termId, annot.getMatchSensitivity());
                                    }
                                    sortValuesPerAnnotation.add(sortValues);
                                }

                            }

                            // Step 2: retrieve the to-be-grouped metadata for this document
                            int docLength = Integer.parseInt(doc.get(lengthTokensFieldName)) - BlackLabIndex.IGNORE_EXTRA_CLOSING_TOKEN;
                            final DocResult synthesizedDocResult = DocResult.fromDoc(queryInfo, new PropertyValueDoc(queryInfo.index(), docId), 0, docLength);
                            final PropertyValue[] metadataValuesForGroup = !docProperties.isEmpty() ? new PropertyValue[docProperties.size()] : null;
                            for (int i = 0; i < docProperties.size(); ++i)
                                metadataValuesForGroup[i] = docProperties.get(i).get(synthesizedDocResult);
                            final int metadataValuesHash = Arrays.hashCode(metadataValuesForGroup); // precompute, it's the same for all hits in document

                            // now we have all values for all relevant annotations for this document
                            // iterate again and pair up the nth entries for all annotations, then store that as a group.
                            /** Keep track of term occurrences in this document; later we'll merge it with the global term frequencies */
                            Map<GroupIdHash, OccurranceCounts> occsInDoc = new HashMap<>();
                            try (BlockTimer f = c.child("Group tokens")) {

                                for (int tokenIndex = 0; tokenIndex < docLength; ++ tokenIndex) {
                                    int[] annotationValuesForThisToken = new int[numAnnotations];
                                    int[] sortPositions = new int[numAnnotations];

                                    // Unfortunate fact: token ids are case-sensitive, and in order to group on a token's values case and diacritics insensitively,
                                    // we need to actually group by their "sort positions" - which is just the index the term would have if all terms would have been sorted
                                    // so in essence it's also an "id", but a case-insensitive one.
                                    // we could further optimize to not do this step when grouping sensitively by making a specialized instance of the GroupIdHash class
                                    // that hashes the token ids instead of the sortpositions in that case.
                                    for (int annotationIndex = 0; annotationIndex < numAnnotations; ++annotationIndex) {
                                        int[] tokenValues = tokenValuesPerAnnotation.get(annotationIndex);
                                        annotationValuesForThisToken[annotationIndex] = tokenValues[tokenIndex];
                                        int[] sortValuesThisAnnotation = sortValuesPerAnnotation.get(annotationIndex);
                                        sortPositions[annotationIndex] = sortValuesThisAnnotation[tokenIndex];
                                    }
                                    final GroupIdHash groupId = new GroupIdHash(annotationValuesForThisToken, sortPositions, metadataValuesForGroup, metadataValuesHash);

                                    // Count occurrence in this doc
                                    OccurranceCounts occ = occsInDoc.get(groupId);
                                    if (occ == null) {
                                        occ = new OccurranceCounts(1, 1);
                                        occsInDoc.put(groupId, occ);
                                    } else {
                                        occ.hits++;
                                    }


                                }

                                // Merge occurrences in this doc with global occurrences
                                occsInDoc.forEach((groupId, occ) -> {
                                    occurances.compute(groupId, (__, groupSize) -> {
                                        if (groupSize != null) {
                                            // Group existed already
                                            // Count hits and doc
                                            groupSize.hits += occ.hits;
                                            groupSize.docs += 1;
                                            return groupSize;
                                        } else {
                                            // New group. Count hits and doc.
                                            return occ;
                                        }
                                    });
                                });


                                // If we exceeded maxHitsToCount, remember that and don't process more docs.
                                // (NOTE: we don't care if we don't get exactly maxHitsToCount in this case; just that
                                //  we stop the operation before the server is overloaded)
                                if (numberOfHitsProcessed.getAndUpdate(i -> i + docLength) >= maxHitsToCount) {
                                    hitMaxHitsToCount.set(true);
                                }

                            }
                        } catch (IOException e) {
                            throw BlackLabRuntimeException.wrap(e);
                        }
                        return true;
                    }).count();
                    logger.trace("Number of processed docs: " + numberOfDocsProcessed);
                }
            }

            Set<PropertyValue> duplicateGroupsDebug = DEBUG ? new HashSet<PropertyValue>() : null;

            List<HitGroup> groups;
            try (final BlockTimer c = BlockTimer.create("Resolve string values for tokens")) {
                final int numMetadataValues = docProperties.size();
                groups = occurances.entrySet().parallelStream().map(e -> {
                    final long groupSizeHits = e.getValue().hits;
                    final int groupSizeDocs = e.getValue().docs;
                    final int[] annotationValues = e.getKey().tokenIds;
                    final PropertyValue[] metadataValues = e.getKey().metadataValues;
                    // allocate new - is not copied when moving into propertyvaluemultiple
                    final PropertyValue[] groupIdAsList = new PropertyValue[numAnnotations + numMetadataValues];

                    // Convert all raw values (integers) into their appropriate PropertyValues
                    // Taking care to preserve the order of the resultant PropertyValues with the order of the input HitProperties
                    int indexInOutput = 0;
                    for (PropInfo p : originalOrderOfUnpackedProperties) {
                        final int indexInInput = p.getIndexInList();
                        if (p.isDocProperty()) {
                            // is docprop, add PropertyValue as-is
                            groupIdAsList[indexInOutput++] = metadataValues[indexInInput];
                        } else {
                             // is hitprop, convert value to PropertyValue.
                            AnnotInfo annotInfo = hitProperties.get(indexInInput);
                            Annotation annot = annotInfo.getAnnotationForwardIndex().annotation();
                            MatchSensitivity sens = annotInfo.getMatchSensitivity();
                            groupIdAsList[indexInOutput++] = new PropertyValueContextWords(index, annot, sens, new int[] {annotationValues[indexInInput]}, false);
                        }
                    }

                    PropertyValue groupId = groupIdAsList.length > 1 ? new PropertyValueMultiple(groupIdAsList) : groupIdAsList[0];
                    if (DEBUG) {
                        synchronized (duplicateGroupsDebug) {
                            if (!duplicateGroupsDebug.add(groupId)) {
                                throw new RuntimeException("Identical groups - should never happen");
                            }
                        }
                    }

                    return new HitGroupWithoutResults(queryInfo, groupId, groupSizeHits, groupSizeDocs, false, false);
                }).collect(Collectors.toList());
            }
            logger.debug("fast path used for grouping");

            ResultsStats hitsStats = new ResultsStatsStatic(numberOfHitsProcessed.get(), numberOfHitsProcessed.get(), new MaxStats(hitMaxHitsToCount.get(), hitMaxHitsToCount.get()));
            ResultsStats docsStats = new ResultsStatsStatic((int) numberOfDocsProcessed, (int) numberOfDocsProcessed, new MaxStats(hitMaxHitsToCount.get(), hitMaxHitsToCount.get()));
            return HitGroups.fromList(queryInfo, groups, requestedGroupingProperty, null, null, hitsStats, docsStats);
        } catch (IOException e) {
            throw BlackLabRuntimeException.wrap(e);
        }
    }
}<|MERGE_RESOLUTION|>--- conflicted
+++ resolved
@@ -309,11 +309,7 @@
                     //       code is that it can perform this operation faster and using less memory, and the setting
                     //       exists to manage server load, so maybe we can ignore it here? I guess then we might need
                     //       another setting that can limit this operation as well.
-<<<<<<< HEAD
-                    final long maxHitsToCount = searchSettings.maxHitsToCount() > 0 ? searchSettings.maxHitsToCount() : HitsInternal.MAX_ARRAY_SIZE;
-=======
                     final long maxHitsToCount = searchSettings.maxHitsToCount() > 0 ? searchSettings.maxHitsToCount() : Long.MAX_VALUE;
->>>>>>> 05dfc365
                     //final IntUnaryOperator incrementUntilMax = (v) -> v < maxHitsToCount ? v + 1 : v;
                     final String fieldName = index.mainAnnotatedField().name();
                     final String lengthTokensFieldName = AnnotatedFieldNameUtil.lengthTokensField(fieldName);
