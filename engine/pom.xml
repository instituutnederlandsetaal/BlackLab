--- conflicted
+++ resolved
@@ -103,11 +103,7 @@
         <dependency>
             <groupId>it.unimi.dsi</groupId>
             <artifactId>fastutil</artifactId>
-<<<<<<< HEAD
-            <version>8.5.12</version>
-=======
             <version>8.5.15</version>
->>>>>>> 4cf2f435
         </dependency>
 
         <!-- Jackson JSON/YAML reading -->
@@ -170,11 +166,7 @@
         <dependency>
             <groupId>com.github.ben-manes.caffeine</groupId>
             <artifactId>caffeine</artifactId>
-<<<<<<< HEAD
-            <version>3.1.7</version>
-=======
             <version>3.2.0</version>
->>>>>>> 4cf2f435
         </dependency>
 
 
