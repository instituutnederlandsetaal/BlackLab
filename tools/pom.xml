--- conflicted
+++ resolved
@@ -29,10 +29,7 @@
             <artifactId>blacklab-query-parser</artifactId>
             <version>${project.version}</version>
         </dependency>
-<<<<<<< HEAD
-=======
 
->>>>>>> a3ff4376
     </dependencies>
 
 
