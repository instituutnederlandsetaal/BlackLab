--- conflicted
+++ resolved
@@ -162,11 +162,7 @@
             <plugin>
                 <groupId>org.apache.maven.plugins</groupId>
                 <artifactId>maven-compiler-plugin</artifactId>
-<<<<<<< HEAD
-                <version>3.12.1</version>
-=======
                 <version>3.14.0</version>
->>>>>>> 8850bb9f
                 <configuration>
                     <release>17</release>
                 </configuration>
