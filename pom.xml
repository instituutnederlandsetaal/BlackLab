<project xmlns="http://maven.apache.org/POM/4.0.0"
         xmlns:xsi="http://www.w3.org/2001/XMLSchema-instance"
         xsi:schemaLocation="http://maven.apache.org/POM/4.0.0
                             http://maven.apache.org/maven-v4_0_0.xsd">
    <modelVersion>4.0.0</modelVersion>

    <groupId>nl.inl.blacklab</groupId>
    <artifactId>blacklab-all</artifactId>
    <packaging>pom</packaging>
    <version>2.2.0-SNAPSHOT</version>
    <name>BlackLab Corpus Search</name>
    <description>The parent project for BlackLab Core and BlackLab Server.</description>
    <url>https://github.com/INL/BlackLab</url>

    <modules>
        <module>util</module>
        <module>common</module>
        <module>interfaces</module>
        <module>content-store</module>
        <module>engine</module>
        <module>text-pattern</module>
        <module>query-parser</module>
        <module>tools</module>
        <module>mocks</module>

        <module>core</module>
        <module>server</module>

        <module>contrib/convert-and-tag</module>
        <module>contrib/legacy-docindexers</module>
    </modules>

    <properties>
        <project.build.sourceEncoding>UTF-8</project.build.sourceEncoding>
        <doclint>none</doclint>
        <blacklab.luceneVersion>5.5.5</blacklab.luceneVersion>
        <blacklab.version>${project.version}</blacklab.version>
        <log4j.version>2.13.3</log4j.version>
        <jackson.version>2.11.1</jackson.version>
        <eclipse.collections.version>7.1.0</eclipse.collections.version>
    </properties>

    <licenses>
        <license>
            <name>The Apache License, Version 2.0</name>
            <url>http://www.apache.org/licenses/LICENSE-2.0.txt</url>
            <distribution>repo</distribution>
            <comments>A business-friendly OSS license</comments>
        </license>
    </licenses>

    <organization>
        <name>Instituut voor Nederlandse Taal (INT)</name>
        <url>https://www.ivdnt.org/</url>
    </organization>

    <scm>
        <url>https://github.com/INL/BlackLab</url>
        <connection>scm:git:git://github.com/INL/BlackLab.git</connection>
        <developerConnection>scm:git:git@github.com:INL/BlackLab.git</developerConnection>
    </scm>

    <issueManagement>
        <url>https://github.com/INL/BlackLab/issues</url>
        <system>GitHub Issues</system>
    </issueManagement>

    <developers>
        <developer>
            <id>jan-niestadt</id>
            <name>Jan Niestadt</name>
            <email>jan.niestadt@ivdnt.org</email>
            <url>https://github.com/jan-niestadt</url>
            <organization>INT</organization>
            <organizationUrl>http://www.inl.nl</organizationUrl>
            <roles>
                <role>developer</role>
            </roles>
            <timezone>Europe/Amsterdam</timezone>
        </developer>
        
        <developer>
            <id>KCMertens</id>
            <name>Koen Mertens</name>
            <email>koen.mertens@ivdnt.org</email>
            <url>https://github.com/KCMertens</url>
            <organization>INL</organization>
            <organizationUrl>https://www.ivdnt.org/</organizationUrl>
            <roles>
                <role>developer</role>
            </roles>
            <timezone>Europe/Amsterdam</timezone>
        </developer>
    </developers>

    <contributors>
        <contributor>
            <name>Jesse de Does</name>
            <email>jesse.dedoes@ivdnt.org</email>
            <organization>INT</organization>
            <organizationUrl>https://www.ivdnt.org/</organizationUrl>
            <roles>
                <role>developer</role>
            </roles>
            <timezone>Europe/Amsterdam</timezone>
        </contributor>
        
        <contributor>
            <name>Eduard Drenth</name>
            <email>edrenth@fryske-akademy.nl</email>
            <organization>Fryske Akademy</organization>
            <organizationUrl>https://www.fryske-akademy.nl/</organizationUrl>
            <roles>
                <role>developer</role>
            </roles>
            <timezone>Europe/Amsterdam</timezone>
        </contributor>
    </contributors>

    <!-- Where releases are deployed (OSSRH, for publishing to Maven Central) -->
    <distributionManagement>
        <snapshotRepository>
            <id>ossrh</id>
            <url>https://oss.sonatype.org/content/repositories/snapshots</url>
        </snapshotRepository>
        <repository>
            <id>ossrh</id>
            <url>https://oss.sonatype.org/service/local/staging/deploy/maven2/</url>
        </repository>
    </distributionManagement>

    <build>

        <plugins>

            <!-- Copies dependencies to target/lib, so we can run programs 
                from blacklab.jar -->
            <plugin>
                <groupId>org.apache.maven.plugins</groupId>
                <artifactId>maven-dependency-plugin</artifactId>
                <executions>
                    <execution>
                        <id>copy-dependencies</id>
                        <phase>prepare-package</phase>
                        <goals>
                            <goal>copy-dependencies</goal>
                        </goals>
                        <configuration>
                            <outputDirectory>${project.build.directory}/lib</outputDirectory>
                            <overWriteReleases>false</overWriteReleases>
                            <overWriteSnapshots>false</overWriteSnapshots>
                            <overWriteIfNewer>true</overWriteIfNewer>
                        </configuration>
                    </execution>
                </executions>
            </plugin>

            <!-- Creates the JAR and the included manifest file -->
            <plugin>
                <groupId>org.apache.maven.plugins</groupId>
                <artifactId>maven-jar-plugin</artifactId>
                <version>2.6</version>
                <configuration>
                    <useDefaultManifestFile>true</useDefaultManifestFile>
                    <archive>
                        <manifest>
                            <addDefaultImplementationEntries>true</addDefaultImplementationEntries>
                            <addDefaultSpecificationEntries>true</addDefaultSpecificationEntries>
                            <addClasspath>true</addClasspath>
                            <classpathPrefix>lib/</classpathPrefix>
                        </manifest>
                        <manifestEntries>
                            <Build-Time>${buildNumber}</Build-Time>
                        </manifestEntries>
                    </archive>
                </configuration>
            </plugin>

            <plugin>
                <groupId>org.apache.maven.plugins</groupId>
                <artifactId>maven-war-plugin</artifactId>
                <version>3.3.0</version>
            </plugin>

            <plugin>
                <groupId>org.apache.maven.plugins</groupId>
                <artifactId>maven-compiler-plugin</artifactId>
                <version>3.8.0</version>
                <configuration>
<<<<<<< HEAD
                    <source>1.9</source>
                    <target>1.9</target>
=======
                    <release>8</release>
>>>>>>> c6079a01
                </configuration>
            </plugin>

            <plugin>
                <groupId>org.apache.maven.plugins</groupId>
                <artifactId>maven-surefire-plugin</artifactId>
                <!--<version>3.0.0-M1</version>-->
                <version>2.22.1</version>
                <configuration>
                    <!-- deal with Debian openjdk-8 issue (see https://issues.apache.org/jira/browse/SUREFIRE-1588) -->
                    <argLine>-Djdk.net.URLClassPath.disableClassPathURLCheck=true</argLine>
                    <!--
                    NOTE: this should enable parallel testing, but it causes errors. Look into this.
                    <parallel>classes</parallel>
                    <useUnlimitedThreads>true</useUnlimitedThreads>
                    <forkCount>3</forkCount>
                    -->
                </configuration>
            </plugin>

            <!-- Generates a "build number" (just a timestamp in our case)
                to put in the manifest -->
            <plugin>
                <groupId>org.codehaus.mojo</groupId>
                <artifactId>buildnumber-maven-plugin</artifactId>
                <version>1.4</version>
                <configuration>
                    <format>{0,date,yyyy-MM-dd HH:mm:ss}</format>
                    <items>
                        <item>timestamp</item>
                    </items>
                </configuration>
                <executions>
                    <execution>
                        <phase>validate</phase>
                        <goals>
                            <goal>create</goal>
                        </goals>
                    </execution>
                </executions>
            </plugin>

            <!-- Generates project site -->
            <plugin>
                <groupId>org.apache.maven.plugins</groupId>
                <artifactId>maven-site-plugin</artifactId>
                <version>3.7.1</version>
                <dependencies>

                    <!-- SSH/SCP (copy to local server) -->
                    <dependency>
                        <groupId>org.apache.maven.wagon</groupId>
                        <artifactId>wagon-ssh</artifactId>
                        <version>2.9</version>
                    </dependency>
                    <dependency><!-- use external ssh (ssh or putty/pageant on windows) -->
                        <groupId>org.apache.maven.wagon</groupId>
                        <artifactId>wagon-ssh-external</artifactId>
                        <version>2.9</version>
                    </dependency>

                </dependencies>
            </plugin>

            <!-- Linkable source code -->
            <plugin>
                <groupId>org.apache.maven.plugins</groupId>
                <artifactId>maven-jxr-plugin</artifactId>
                <version>2.5</version>
            </plugin>

            <!-- Report on (possible) bugs -->
            <plugin>
                <groupId>org.codehaus.mojo</groupId>
                <artifactId>findbugs-maven-plugin</artifactId>
                <version>3.0.5</version>
                <configuration>
                    <excludeFilterFile>${project.parent.basedir}/findbugs-exclude.xml</excludeFilterFile>
                </configuration>
            </plugin>

            <!-- Project info -->
            <plugin>
                <groupId>org.apache.maven.plugins</groupId>
                <artifactId>maven-project-info-reports-plugin</artifactId>
                <version>3.0.0</version>
            </plugin>

            <!-- Javadoc -->
            <plugin>
                <groupId>org.apache.maven.plugins</groupId>
                <artifactId>maven-javadoc-plugin</artifactId>
                <version>3.2.0</version>
                <configuration>
                    <source>8</source>
                    <notimestamp>true</notimestamp>
                </configuration>
            </plugin>

            <!-- Unit test reports -->
            <plugin>
                <groupId>org.apache.maven.plugins</groupId>
                <artifactId>maven-surefire-report-plugin</artifactId>
                <version>2.18.1</version>
            </plugin>

            <!-- Test code coverage -->
            <plugin>
                <groupId>org.jacoco</groupId>
                <artifactId>jacoco-maven-plugin</artifactId>
                <version>0.8.1</version>
                <executions>
                    <execution>
                        <id>prepare-agent</id>
                        <goals>
                            <goal>prepare-agent</goal>
                        </goals>
                    </execution>
                    <execution>
                        <id>report</id>
                        <phase>prepare-package</phase>
                        <goals>
                            <goal>report</goal>
                        </goals>
                    </execution>
                    <execution>
                        <id>post-unit-test</id>
                        <phase>test</phase>
                        <goals>
                            <goal>report</goal>
                        </goals>
                        <configuration>
                            <!-- Sets the path to the file which contains 
                                the execution data. -->

                            <dataFile>target/jacoco.exec</dataFile>
                            <!-- Sets the output directory for the code coverage 
                                report. -->
                            <outputDirectory>target/jacoco-ut</outputDirectory>
                        </configuration>
                    </execution>
                </executions>
                <configuration>
                    <systemPropertyVariables>
                        <jacoco-agent.destfile>target/jacoco.exec</jacoco-agent.destfile>
                    </systemPropertyVariables>
                </configuration>
            </plugin>

            <!-- Creates a release version -->
            <plugin>
                <groupId>org.apache.maven.plugins</groupId>
                <artifactId>maven-release-plugin</artifactId>
                <version>2.5.3</version>
                <configuration>
                    <tagNameFormat>v@{project.version}</tagNameFormat>
                    <autoVersionSubmodules>true</autoVersionSubmodules>
                    <useReleaseProfile>false</useReleaseProfile>
                    <releaseProfiles>release</releaseProfiles>
                    <goals>deploy</goals>
                </configuration>
            </plugin>

            <!-- Deploy a release to the OSSRH Nexus Repository Manager (for deploying to Maven Central) -->
            <plugin>
                <groupId>org.sonatype.plugins</groupId>
                <artifactId>nexus-staging-maven-plugin</artifactId>
                <version>1.6.3</version>
                <extensions>true</extensions>
                <configuration>
                    <serverId>ossrh</serverId>
                    <nexusUrl>https://oss.sonatype.org/</nexusUrl>
                    <autoReleaseAfterClose>false</autoReleaseAfterClose>
                </configuration>
            </plugin>
        </plugins>
    </build>

    <profiles>
        <profile>
            <id>release</id>
            <build>
                <plugins>

                    <!-- Create a source jar -->
                    <plugin>
                        <groupId>org.apache.maven.plugins</groupId>
                        <artifactId>maven-source-plugin</artifactId>
                        <version>3.0.0</version>
                        <executions>
                            <execution>
                                <id>attach-sources</id>
                                <goals>
                                    <goal>jar</goal>
                                </goals>
                            </execution>
                        </executions>
                    </plugin>     

                    <!-- Create a javadoc jar -->
                    <plugin>
                        <groupId>org.apache.maven.plugins</groupId>
                        <artifactId>maven-javadoc-plugin</artifactId>
                        <version>3.2.0</version>
                        <configuration>
                            <source>8</source>
                            <notimestamp>true</notimestamp>
                        </configuration>
                        <executions>
                            <execution>
                                <id>attach-javadocs</id>
                                <goals>
                                    <goal>jar</goal>
                                </goals>
                            </execution>
                        </executions>
                    </plugin>

                    <!-- Sign components using GPG -->
                    <plugin>
                        <groupId>org.apache.maven.plugins</groupId>
                        <artifactId>maven-gpg-plugin</artifactId>
                        <version>1.6</version>
                        <executions>
                            <execution>
                                <id>sign-artifacts</id>
                                <phase>verify</phase>
                                <goals>
                                    <goal>sign</goal>
                                </goals>
                            </execution>
                        </executions>
                    </plugin>      

                </plugins>
            </build>
        </profile>
    </profiles>

    <dependencies>

        <!-- Testing (JUnit and Mockito) -->
        <dependency>
            <groupId>junit</groupId>
            <artifactId>junit</artifactId>
            <version>4.13.1</version>
            <scope>test</scope>
        </dependency>
        <dependency>
            <groupId>org.mockito</groupId>
            <artifactId>mockito-core</artifactId>
            <version>2.20.1</version>
            <scope>test</scope>
        </dependency>

        <!-- Logging -->
        <dependency>
            <groupId>org.apache.logging.log4j</groupId>
            <artifactId>log4j-core</artifactId>
            <version>${log4j.version}</version>
            <exclusions>
                <exclusion>
                    <groupId>com.sun.jmx</groupId>
                    <artifactId>jmxri</artifactId>
                </exclusion>
                <exclusion>
                    <groupId>com.sun.jdmk</groupId>
                    <artifactId>jmxtools</artifactId>
                </exclusion>
                <exclusion>
                    <groupId>javax.jms</groupId>
                    <artifactId>jms</artifactId>
                </exclusion>
                <exclusion>
                    <groupId>javax.mail</groupId>
                    <artifactId>mail</artifactId>
                </exclusion>
                <exclusion>
                    <groupId>javax.activation</groupId>
                    <artifactId>activation</artifactId>
                </exclusion>
            </exclusions>
        </dependency>

        <!-- Apache Commons libs -->
        <dependency>
            <groupId>commons-io</groupId>
            <artifactId>commons-io</artifactId>
            <version>2.7</version>
        </dependency>
        <dependency>
            <groupId>org.apache.commons</groupId>
            <artifactId>commons-compress</artifactId>
            <version>1.21</version>
        </dependency>
        <dependency>
            <groupId>org.apache.commons</groupId>
            <artifactId>commons-lang3</artifactId>
            <version>3.9</version>
        </dependency>
        <dependency>
            <groupId>org.apache.commons</groupId>
            <artifactId>commons-text</artifactId>
            <version>1.4</version>
        </dependency>
        <!-- For indexing from tabular files: csv, tsv -->
        <dependency>
            <groupId>org.apache.commons</groupId>
            <artifactId>commons-csv</artifactId>
            <version>1.4</version>
        </dependency>


    </dependencies>

    <reporting>
        <plugins>

            <plugin>
                <groupId>org.apache.maven.plugins</groupId>
                <artifactId>maven-resources-plugin</artifactId>
                <version>3.1.0</version>
            </plugin>

            <!-- Project info section of the project site -->
            <plugin>
                <groupId>org.apache.maven.plugins</groupId>
                <artifactId>maven-project-info-reports-plugin</artifactId>
                <version>3.0.0</version>
                <reportSets>
                    <reportSet>
                        <reports>
                            <report>dependencies</report>
                            <report>dependency-info</report>
                            <!-- <report>index</report> -->
                            <report>issue-management</report>
                            <report>licenses</report>
                            <report>plugin-management</report>
                            <report>plugins</report>
                            <report>team</report>
                            <!-- <report>mailing-list</report> <report>cim</report> -->
                            <report>scm</report>
                            <report>summary</report>
                        </reports>
                    </reportSet>
                </reportSets>
            </plugin>

            <!-- Javadoc -->
            <plugin>
                <groupId>org.apache.maven.plugins</groupId>
                <artifactId>maven-javadoc-plugin</artifactId>
                <version>3.2.0</version>
                <configuration>
                    <source>8</source>
                    <notimestamp>true</notimestamp>
                </configuration>
                <reportSets>
                    <reportSet>
                        <id>html</id>
                        <reports>
                            <report>javadoc</report>
                        </reports>
                    </reportSet>
                </reportSets>
            </plugin>

            <!-- Report on possible bugs/style problems -->
            <plugin>
                <groupId>org.apache.maven.plugins</groupId>
                <artifactId>maven-pmd-plugin</artifactId>
                <version>3.12.0</version>
                <configuration>
                    <rulesets>
                        <!-- TODO: These appear to be ignored..? -->
                        <ruleset>${project.parent.basedir}/pmd-rules.xml</ruleset>
                    </rulesets>
                    <linkXref>true</linkXref>
                    <sourceEncoding>utf-8</sourceEncoding>
                    <minimumTokens>100</minimumTokens>
                    <targetJdk>1.8</targetJdk>
                    <excludes>
                        <exclude>**/queryParser/**/*</exclude>
                    </excludes>
                </configuration>
            </plugin>

            <!-- Report on style problems -->
            <plugin>
                <groupId>org.apache.maven.plugins</groupId>
                <artifactId>maven-checkstyle-plugin</artifactId>
                <version>3.0.0</version>
                <configuration>
                    <configLocation>${project.parent.basedir}/checkstyle.xml</configLocation>
                    <excludes>**/queryParser/**/*,**/util/json/**/*</excludes>
                </configuration>
                <reportSets>
                    <reportSet>
                        <reports>
                            <report>checkstyle</report>
                        </reports>
                    </reportSet>
                </reportSets>
            </plugin>

            <!-- Report on tags like TODO, etc. -->
            <plugin>
                <groupId>org.codehaus.mojo</groupId>
                <artifactId>taglist-maven-plugin</artifactId>
                <version>2.4</version>
                <configuration>
                    <tagListOptions>
                        <tagClasses>
                            <tagClass>
                                <displayName>Bug or serious issue</displayName>
                                <tags>
                                    <tag>
                                        <matchString>FIXME</matchString>
                                        <matchType>exact</matchType>
                                    </tag>
                                    <tag>
                                        <matchString>hack</matchString>
                                        <matchType>ignoreCase</matchType>
                                    </tag>
                                </tags>
                            </tagClass>
                            <tagClass>
                                <displayName>Todo Work</displayName>
                                <tags>
                                    <tag>
                                        <matchString>todo</matchString>
                                        <matchType>ignoreCase</matchType>
                                    </tag>
                                    <tag>
                                        <matchString>TO DO</matchString>
                                        <matchType>exact</matchType>
                                    </tag>
                                </tags>
                            </tagClass>
                            <tagClass>
                                <displayName>Possible optimization</displayName>
                                <tags>
                                    <tag>
                                        <matchString>OPT</matchString>
                                        <matchType>exact</matchType>
                                    </tag>
                                </tags>
                            </tagClass>
                        </tagClasses>
                    </tagListOptions>
                </configuration>
            </plugin>

            <!-- Report on dependency versions -->
            <plugin>
                <groupId>org.codehaus.mojo</groupId>
                <artifactId>versions-maven-plugin</artifactId>
                <version>2.2</version>
                <reportSets>
                    <reportSet>
                        <reports>
                            <report>dependency-updates-report</report>
                            <report>plugin-updates-report</report>
                            <!-- <report>property-updates-report</report> -->
                        </reports>
                    </reportSet>
                </reportSets>
            </plugin>

        </plugins>

    </reporting>

</project><|MERGE_RESOLUTION|>--- conflicted
+++ resolved
@@ -133,7 +133,7 @@
 
         <plugins>
 
-            <!-- Copies dependencies to target/lib, so we can run programs 
+            <!-- Copies dependencies to target/lib, so we can run programs
                 from blacklab.jar -->
             <plugin>
                 <groupId>org.apache.maven.plugins</groupId>
@@ -187,12 +187,7 @@
                 <artifactId>maven-compiler-plugin</artifactId>
                 <version>3.8.0</version>
                 <configuration>
-<<<<<<< HEAD
-                    <source>1.9</source>
-                    <target>1.9</target>
-=======
                     <release>8</release>
->>>>>>> c6079a01
                 </configuration>
             </plugin>
 
@@ -325,11 +320,11 @@
                             <goal>report</goal>
                         </goals>
                         <configuration>
-                            <!-- Sets the path to the file which contains 
+                            <!-- Sets the path to the file which contains
                                 the execution data. -->
 
                             <dataFile>target/jacoco.exec</dataFile>
-                            <!-- Sets the output directory for the code coverage 
+                            <!-- Sets the output directory for the code coverage
                                 report. -->
                             <outputDirectory>target/jacoco-ut</outputDirectory>
                         </configuration>
@@ -390,7 +385,7 @@
                                 </goals>
                             </execution>
                         </executions>
-                    </plugin>     
+                    </plugin>
 
                     <!-- Create a javadoc jar -->
                     <plugin>
@@ -425,7 +420,7 @@
                                 </goals>
                             </execution>
                         </executions>
-                    </plugin>      
+                    </plugin>
 
                 </plugins>
             </build>
