<project xmlns="http://maven.apache.org/POM/4.0.0"
         xmlns:xsi="http://www.w3.org/2001/XMLSchema-instance"
         xsi:schemaLocation="http://maven.apache.org/POM/4.0.0
                             https://maven.apache.org/maven-v4_0_0.xsd">
    <modelVersion>4.0.0</modelVersion>

    <groupId>nl.inl.blacklab</groupId>
    <artifactId>blacklab-all</artifactId>
    <packaging>pom</packaging>
    <version>4.0.0-SNAPSHOT</version>
    <name>BlackLab Corpus Search</name>
    <description>The parent project for BlackLab Core and BlackLab Server.</description>
    <url>https://github.com/INL/BlackLab</url>

    <modules>

        <!-- Contains config for checkstyle, PMD and findbugs. -->
        <module>build-tools</module>

        <!-- Smaller modules used by Java lib and webservice -->
        <module>util</module>
        <module>common</module>
        <module>content-store</module>
        <module>engine</module>
        <module>query-parser</module>
        <module>tools</module>
        <module>mocks</module>
        <module>convert-and-tag</module>
        <module>wslib</module>

        <!-- Java lib and webservice -->
        <module>core</module>
        <module>server</module>

        <!-- Solr integration (experimental) -->
        <module>solr</module>

        <!-- BlackLab Proxy (experimental) -->
        <module>proxy</module>

        <!-- Optional instrumentation modules -->
        <module>instrumentation/instrumentation</module>
        <module>instrumentation/instrumentation-impl</module>

        <!-- Older DocIndexers -->
        <module>contrib/legacy-docindexers</module>
    </modules>

    <properties>
        <project.build.sourceEncoding>UTF-8</project.build.sourceEncoding>
        <doclint>none</doclint>

        <blacklab.version>${project.version}</blacklab.version>

        <!-- Library versions -->
<<<<<<< HEAD
        <servlet.version>6.0.0</servlet.version>
        <blacklab.luceneVersion>9.11.1</blacklab.luceneVersion>
        <solr.version>9.6.1</solr.version>
        <log4j.version>2.23.1</log4j.version>
        <eclipse.collections.version>11.1.0</eclipse.collections.version>

        <!-- servlet, rest, json, xml, yaml -->
        <jackson.version>2.16.1</jackson.version>
        <jersey.version>3.1.5</jersey.version>
        <jaxb.version>4.0.4</jaxb.version>
=======
        <servlet.version>4.0.1</servlet.version>
        <blacklab.luceneVersion>8.11.1</blacklab.luceneVersion>
        <solr.version>8.11.1</solr.version>
        <log4j.version>2.17.2</log4j.version>
        <eclipse.collections.version>7.1.0</eclipse.collections.version>
>>>>>>> a3ff4376

        <!-- servlet, rest, json, xml, yaml -->
        <jackson.version>2.13.4</jackson.version>
        <jersey.version>2.35</jersey.version>
        <jaxb.version>2.3.1</jaxb.version>

        <!-- Java versions -->
        <maven.compiler.source>17</maven.compiler.source>
        <maven.compiler.target>17</maven.compiler.target>
        <maven.compiler.release>17</maven.compiler.release>

        <!-- Plugin versions -->
        <checkstyle.version>3.1.2</checkstyle.version>
        <pmd.version>3.16.0</pmd.version>
        <findbugs.version>3.0.5</findbugs.version>
        <javadoc.version>3.6.2</javadoc.version>


    </properties>

    <licenses>
        <license>
            <name>The Apache License, Version 2.0</name>
            <url>https://www.apache.org/licenses/LICENSE-2.0.txt</url>
            <distribution>repo</distribution>
            <comments>A business-friendly OSS license</comments>
        </license>
    </licenses>

    <organization>
        <name>Instituut voor Nederlandse Taal (INT)</name>
        <url>https://www.ivdnt.org/</url>
    </organization>

    <scm>
        <url>https://github.com/INL/BlackLab</url>
        <connection>scm:git:git://github.com/INL/BlackLab.git</connection>
        <developerConnection>scm:git:git@github.com:INL/BlackLab.git</developerConnection>
    </scm>

    <issueManagement>
        <url>https://github.com/INL/BlackLab/issues</url>
        <system>GitHub Issues</system>
    </issueManagement>

    <developers>
        <developer>
            <id>jan-niestadt</id>
            <name>Jan Niestadt</name>
            <email>jan.niestadt@ivdnt.org</email>
            <url>https://github.com/jan-niestadt</url>
            <organization>INT</organization>
            <organizationUrl>https://www.ivdnt.org</organizationUrl>
            <roles>
                <role>developer</role>
            </roles>
            <timezone>Europe/Amsterdam</timezone>
        </developer>
        
        <developer>
            <id>KCMertens</id>
            <name>Koen Mertens</name>
            <email>koen.mertens@ivdnt.org</email>
            <url>https://github.com/KCMertens</url>
            <organization>INL</organization>
            <organizationUrl>https://www.ivdnt.org/</organizationUrl>
            <roles>
                <role>developer</role>
            </roles>
            <timezone>Europe/Amsterdam</timezone>
        </developer>
    </developers>

    <contributors>
        <contributor>
            <name>Jesse de Does</name>
            <email>jesse.dedoes@ivdnt.org</email>
            <organization>INT</organization>
            <organizationUrl>https://www.ivdnt.org/</organizationUrl>
            <roles>
                <role>developer</role>
            </roles>
            <timezone>Europe/Amsterdam</timezone>
        </contributor>
        
        <contributor>
            <name>Eduard Drenth</name>
            <email>edrenth@fryske-akademy.nl</email>
            <organization>Fryske Akademy</organization>
            <organizationUrl>https://www.fryske-akademy.nl/</organizationUrl>
            <roles>
                <role>developer</role>
            </roles>
            <timezone>Europe/Amsterdam</timezone>
        </contributor>
    </contributors>

    <!-- Where releases are deployed (OSSRH, for publishing to Maven Central) -->
    <distributionManagement>
        <snapshotRepository>
            <id>ossrh</id>
            <url>https://oss.sonatype.org/content/repositories/snapshots</url>
        </snapshotRepository>
        <repository>
            <id>ossrh</id>
            <url>https://oss.sonatype.org/service/local/staging/deploy/maven2/</url>
        </repository>
    </distributionManagement>

    <build>

        <plugins>

            <!-- Java compiler -->
            <plugin>
                <groupId>org.apache.maven.plugins</groupId>
                <artifactId>maven-compiler-plugin</artifactId>
                <version>3.12.1</version>
                <configuration>
                    <release>17</release>
                </configuration>
            </plugin>

            <!-- Enforces minimum Maven version -->
            <plugin>
                <groupId>org.apache.maven.plugins</groupId>
                <artifactId>maven-enforcer-plugin</artifactId>
                <version>3.1.0</version>
                <executions>
                    <execution>
                        <id>enforce-maven</id>
                        <goals>
                            <goal>enforce</goal>
                        </goals>
                        <configuration>
                            <rules>
                                <requireMavenVersion>
                                    <version>3.2.5</version>
                                </requireMavenVersion>
                            </rules>
                        </configuration>
                    </execution>
                </executions>
            </plugin>

            <!-- Copies dependencies to target/lib, so we can run programs
                from blacklab.jar -->
            <plugin>
                <groupId>org.apache.maven.plugins</groupId>
                <artifactId>maven-dependency-plugin</artifactId>
                <version>3.6.0</version>
                <executions>
                    <execution>
                        <id>copy-dependencies</id>
                        <phase>prepare-package</phase>
                        <goals>
                            <goal>copy-dependencies</goal>
                        </goals>
                        <configuration>
                            <outputDirectory>${project.build.directory}/lib</outputDirectory>
                            <overWriteReleases>false</overWriteReleases>
                            <overWriteSnapshots>false</overWriteSnapshots>
                            <overWriteIfNewer>true</overWriteIfNewer>
                        </configuration>
                    </execution>
                </executions>
            </plugin>

            <!-- Creates the JAR and the included manifest file -->
            <plugin>
                <groupId>org.apache.maven.plugins</groupId>
                <artifactId>maven-jar-plugin</artifactId>
                <version>3.3.0</version>
                <configuration>
                    <archive>
                        <manifest>
                            <addDefaultImplementationEntries>true</addDefaultImplementationEntries>
                            <addDefaultSpecificationEntries>true</addDefaultSpecificationEntries>
                            <addClasspath>true</addClasspath>
                            <classpathPrefix>lib/</classpathPrefix>
                        </manifest>
                        <manifestEntries>
                            <Build-Time>${maven.build.timestamp}</Build-Time>
                            <Build-Scm-Revision>${buildNumber}</Build-Scm-Revision>
                        </manifestEntries>
                    </archive>
                </configuration>
            </plugin>

            <plugin>
                <groupId>org.apache.maven.plugins</groupId>
                <artifactId>maven-war-plugin</artifactId>
                <version>3.4.0</version>
                <configuration>
                    <archive>
                        <manifest>
                            <addDefaultImplementationEntries>true</addDefaultImplementationEntries>
                            <addDefaultSpecificationEntries>true</addDefaultSpecificationEntries>
                        </manifest>
                        <manifestEntries>
                            <Build-Time>${maven.build.timestamp}</Build-Time>
                            <Build-Scm-Revision>${buildNumber}</Build-Scm-Revision>
                        </manifestEntries>
                    </archive>
                </configuration>
            </plugin>

            <plugin>
                <groupId>org.apache.maven.plugins</groupId>
                <artifactId>maven-surefire-plugin</artifactId>
                <!--<version>3.0.0-M1</version>-->
                <version>3.2.2</version>
            </plugin>

            <!-- Generates a "build number" (just a timestamp in our case)
                to put in the manifest -->
            <plugin>
                <groupId>org.codehaus.mojo</groupId>
                <artifactId>buildnumber-maven-plugin</artifactId>
                <version>3.2.0</version>
                <configuration>
                    <doCheck>false</doCheck>
                    <doUpdate>false</doUpdate>
                    <shortRevisionLength>7</shortRevisionLength>
                </configuration>
                <executions>
                    <execution>
                        <phase>validate</phase>
                        <goals>
                            <goal>create</goal>
                        </goals>
                    </execution>
                </executions>
            </plugin>

            <!-- Generates project site -->
            <plugin>
                <groupId>org.apache.maven.plugins</groupId>
                <artifactId>maven-site-plugin</artifactId>
                <version>3.12.1</version>
                <dependencies>

                    <!-- SSH/SCP (copy to local server) -->
                    <dependency>
                        <groupId>org.apache.maven.wagon</groupId>
                        <artifactId>wagon-ssh</artifactId>
                        <version>2.12</version>
                    </dependency>
                    <dependency><!-- use external ssh (ssh or putty/pageant on windows) -->
                        <groupId>org.apache.maven.wagon</groupId>
                        <artifactId>wagon-ssh-external</artifactId>
                        <version>2.12</version>
                    </dependency>
                </dependencies>
                <configuration>
                    <!-- Skip all except core, see there -->
                    <skip>true</skip>
                    <skipDeploy>true</skipDeploy>
                </configuration>
            </plugin>

            <!-- Linkable source code -->
            <plugin>
                <groupId>org.apache.maven.plugins</groupId>
                <artifactId>maven-jxr-plugin</artifactId>
                <version>3.3.0</version>
            </plugin>

            <!-- Report on (possible) bugs -->
            <plugin>
                <groupId>org.codehaus.mojo</groupId>
                <artifactId>findbugs-maven-plugin</artifactId>
                <version>${findbugs.version}</version>
                <dependencies>
                    <dependency>
                        <groupId>nl.inl.blacklab</groupId>
                        <artifactId>build-tools</artifactId>
                        <version>${project.version}</version>
                    </dependency>
                </dependencies>
            </plugin>

            <!-- Report on possible bugs/style problems -->
            <plugin>
                <groupId>org.apache.maven.plugins</groupId>
                <artifactId>maven-pmd-plugin</artifactId>
                <version>${pmd.version}</version>
                <dependencies>
                    <dependency>
                        <groupId>nl.inl.blacklab</groupId>
                        <artifactId>build-tools</artifactId>
                        <version>${project.version}</version>
                    </dependency>
                </dependencies>
            </plugin>

            <!-- Report on style problems -->
            <plugin>
                <groupId>org.apache.maven.plugins</groupId>
                <artifactId>maven-checkstyle-plugin</artifactId>
                <version>${checkstyle.version}</version>
                <dependencies>
                    <dependency>
                        <groupId>nl.inl.blacklab</groupId>
                        <artifactId>build-tools</artifactId>
                        <version>${project.version}</version>
                    </dependency>
                </dependencies>
            </plugin>

            <!-- Javadoc -->
            <plugin>
                <groupId>org.apache.maven.plugins</groupId>
                <artifactId>maven-javadoc-plugin</artifactId>
                <version>${javadoc.version}</version>
                <configuration>
                    <notimestamp>true</notimestamp>
                </configuration>
            </plugin>

            <!-- Unit test reports -->
            <plugin>
                <groupId>org.apache.maven.plugins</groupId>
                <artifactId>maven-surefire-report-plugin</artifactId>
                <version>3.1.2</version>
            </plugin>

            <!-- Creates a release version -->
            <plugin>
                <groupId>org.apache.maven.plugins</groupId>
                <artifactId>maven-release-plugin</artifactId>
                <version>3.0.1</version>
                <configuration>
                    <tagNameFormat>v@{project.version}</tagNameFormat>
                    <autoVersionSubmodules>true</autoVersionSubmodules>
                    <useReleaseProfile>false</useReleaseProfile>
                    <releaseProfiles>release</releaseProfiles>
                    <goals>deploy</goals>
                </configuration>
            </plugin>

            <!-- Deploy a release to the OSSRH Nexus Repository Manager (for deploying to Maven Central) -->
            <plugin>
                <groupId>org.sonatype.plugins</groupId>
                <artifactId>nexus-staging-maven-plugin</artifactId>
                <version>1.6.13</version>
                <extensions>true</extensions>
                <configuration>
                    <serverId>ossrh</serverId>
                    <nexusUrl>https://oss.sonatype.org/</nexusUrl>
                    <autoReleaseAfterClose>false</autoReleaseAfterClose>
                </configuration>
            </plugin>

            <plugin>
                <groupId>org.apache.maven.plugins</groupId>
                <artifactId>maven-clean-plugin</artifactId>
                <version>3.3.1</version>
            </plugin>
            <plugin>
                <groupId>org.apache.maven.plugins</groupId>
                <artifactId>maven-deploy-plugin</artifactId>
                <version>3.1.1</version>
            </plugin>
            <plugin>
                <groupId>org.apache.maven.plugins</groupId>
                <artifactId>maven-install-plugin</artifactId>
                <version>3.1.1</version>
            </plugin>

        </plugins>
    </build>

    <profiles>
        <profile>
            <id>release</id>
            <build>
                <plugins>

                    <!-- Create a source jar -->
                    <plugin>
                        <groupId>org.apache.maven.plugins</groupId>
                        <artifactId>maven-source-plugin</artifactId>
                        <version>3.3.0</version>
                        <executions>
                            <execution>
                                <id>attach-sources</id>
                                <goals>
                                    <goal>jar</goal>
                                </goals>
                            </execution>
                        </executions>
                    </plugin>

                    <!-- Create a javadoc jar -->
                    <plugin>
                        <groupId>org.apache.maven.plugins</groupId>
                        <artifactId>maven-javadoc-plugin</artifactId>
                        <version>${javadoc.version}</version>
                        <configuration>
                            <notimestamp>true</notimestamp>
                        </configuration>
                        <executions>
                            <execution>
                                <id>attach-javadocs</id>
                                <goals>
                                    <goal>jar</goal>
                                </goals>
                            </execution>
                        </executions>
                    </plugin>

                    <!-- Sign components using GPG -->
                    <plugin>
                        <groupId>org.apache.maven.plugins</groupId>
                        <artifactId>maven-gpg-plugin</artifactId>
                        <version>3.1.0</version>
                        <executions>
                            <execution>
                                <id>sign-artifacts</id>
                                <phase>verify</phase>
                                <goals>
                                    <goal>sign</goal>
                                </goals>
                            </execution>
                        </executions>
                    </plugin>      

                </plugins>
            </build>
        </profile>
    </profiles>

    <dependencyManagement>
        <dependencies>
            <!--
                a special BOM (Bill of Materials) file that contains compatible versions of all Java EE (Jakarta) API libraries
                See https://reflectoring.io/maven-bom/

                NOTE: these are NOT implementations. Just the empty interfaces, annotations, etc.

                To find the library:
                Start at the list of modules part of the Jakarta 10 specification:
                There's a nice list here: https://tomee.apache.org/comparison.html

                - Find the spec version for the module (ex. Jakarta RESTful Web Services 3.1)
                  You can find this from the BOM
                - Find an implementation for that specific version (so "jakarta restful web services 3.1 implementation")
                  This returns jersey 3.1.1 for example.
                  Now you can add that dependency to your project.
            -->
            <!-- https://mvnrepository.com/artifact/jakarta.platform/jakarta.jakartaee-bom -->
            <dependency>
                <groupId>jakarta.platform</groupId>
                <artifactId>jakarta.jakartaee-bom</artifactId>
                <version>10.0.0</version>
                <type>pom</type>
                <scope>import</scope>
            </dependency>

            <!-- jersey (rest) -->
            <!-- https://mvnrepository.com/artifact/org.glassfish.jersey.core/jersey-server -->
            <dependency>
                <groupId>org.glassfish.jersey.core</groupId>
                <artifactId>jersey-server</artifactId>
                <version>${jersey.version}</version>
            </dependency>

            <dependency>
                <groupId>org.glassfish.jersey.containers</groupId>
                <artifactId>jersey-container-servlet</artifactId>
                <version>${jersey.version}</version>
            </dependency>

            <!-- xml -->
            <dependency>
                <groupId>org.glassfish.jersey.media</groupId>
                <artifactId>jersey-media-jaxb</artifactId>
                <version>${jersey.version}</version>
            </dependency>

            <!-- json -->
            <dependency>
                <groupId>org.glassfish.jersey.media</groupId>
                <artifactId>jersey-media-json-jackson</artifactId>
                <version>3.1.5</version>
            </dependency>

            <!-- jersey injection framework -->
            <dependency>
                <groupId>org.glassfish.jersey.inject</groupId>
                <artifactId>jersey-hk2</artifactId>
                <version>${jersey.version}</version>
            </dependency>


        </dependencies>
    </dependencyManagement>

    <dependencies>

<!--        <dependency>-->
<!--            <groupId>jakarta.platform</groupId>-->
<!--            <artifactId>jakarta.jakartaee-api</artifactId>-->
<!--            <version>10.0.0</version>-->
<!--            <scope>provided</scope>-->
<!--        </dependency>-->

        <dependency>
            <groupId>net.sf.saxon</groupId>
            <artifactId>Saxon-HE</artifactId>
            <version>12.4</version>
            <exclusions>
                <exclusion>
                    <artifactId>xml-apis</artifactId>
                    <groupId>xml-apis</groupId>
                </exclusion>
            </exclusions>
        </dependency>

        <dependency>
            <groupId>net.jcip</groupId>
            <artifactId>jcip-annotations</artifactId>
            <version>1.0</version>
            <scope>compile</scope>
        </dependency>

        <!-- Testing (JUnit and Mockito) -->
        <dependency>
            <groupId>junit</groupId>
            <artifactId>junit</artifactId>
            <version>4.13.2</version>
            <scope>test</scope>
        </dependency>
        <dependency>
            <groupId>org.mockito</groupId>
            <artifactId>mockito-core</artifactId>
            <version>5.4.0</version>
            <scope>test</scope>
        </dependency>

        <!-- Logging -->
        <dependency>
            <groupId>org.apache.logging.log4j</groupId>
            <artifactId>log4j-core</artifactId>
            <version>${log4j.version}</version>
            <exclusions>
                <exclusion>
                    <groupId>com.sun.jmx</groupId>
                    <artifactId>jmxri</artifactId>
                </exclusion>
                <exclusion>
                    <groupId>com.sun.jdmk</groupId>
                    <artifactId>jmxtools</artifactId>
                </exclusion>
                <exclusion>
                    <groupId>jakarta.jms</groupId>
                    <artifactId>jakarta.jms-api</artifactId>
                </exclusion>
                <exclusion>
                    <groupId>jakarta.mail</groupId>
                    <artifactId>jakarta.mail-api</artifactId>
                </exclusion>
                <exclusion>
                    <groupId>jakarta.activation</groupId>
                    <artifactId>jakarta.activation-api</artifactId>
                </exclusion>
            </exclusions>
        </dependency>

        <!-- Apache Commons libs -->
        <dependency>
            <groupId>commons-io</groupId>
            <artifactId>commons-io</artifactId>
<<<<<<< HEAD
            <version>2.15.0</version>
=======
            <version>2.15.1</version>
>>>>>>> a3ff4376
        </dependency>
        <dependency>
            <groupId>org.apache.commons</groupId>
            <artifactId>commons-compress</artifactId>
            <version>1.25.0</version>
        </dependency>
        <dependency>
            <groupId>org.apache.commons</groupId>
            <artifactId>commons-lang3</artifactId>
            <version>3.13.0</version>
        </dependency>
        <dependency>
            <groupId>org.apache.commons</groupId>
            <artifactId>commons-text</artifactId>
            <version>1.11.0</version>
        </dependency>
        <!-- For indexing from tabular files: csv, tsv -->
        <dependency>
            <groupId>org.apache.commons</groupId>
            <artifactId>commons-csv</artifactId>
            <version>1.10.0</version>
        </dependency>
    </dependencies>

    <reporting>
        <plugins>

            <plugin>
                <groupId>org.apache.maven.plugins</groupId>
                <artifactId>maven-resources-plugin</artifactId>
                <version>3.3.1</version>
            </plugin>

            <!-- Project info section of the project site -->
            <plugin>
                <groupId>org.apache.maven.plugins</groupId>
                <artifactId>maven-project-info-reports-plugin</artifactId>
                <version>3.4.5</version>
                <reportSets>
                    <reportSet>
                        <reports>
                            <report>dependencies</report>
                            <report>dependency-info</report>
                            <!-- <report>index</report> -->
                            <report>issue-management</report>
                            <report>licenses</report>
                            <report>plugin-management</report>
                            <report>plugins</report>
                            <report>team</report>
                            <!-- <report>mailing-list</report> <report>cim</report> -->
                            <report>scm</report>
                            <report>summary</report>
                        </reports>
                    </reportSet>
                </reportSets>
            </plugin>

            <!-- Javadoc -->
            <plugin>
                <groupId>org.apache.maven.plugins</groupId>
                <artifactId>maven-javadoc-plugin</artifactId>
                <version>${javadoc.version}</version>
                <configuration>
                    <notimestamp>true</notimestamp>
                </configuration>
                <reportSets>
                    <reportSet>
                        <id>html</id>
                        <reports>
                            <report>javadoc</report>
                        </reports>
                    </reportSet>
                </reportSets>
            </plugin>

            <!-- Report on (possible) bugs -->
            <plugin>
                <groupId>org.codehaus.mojo</groupId>
                <artifactId>findbugs-maven-plugin</artifactId>
                <version>${findbugs.version}</version>
                <configuration>
                    <excludeFilterFile>findbugs-exclude.xml</excludeFilterFile>
                </configuration>
            </plugin>

            <!-- Report on possible bugs/style problems -->
            <plugin>
                <groupId>org.apache.maven.plugins</groupId>
                <artifactId>maven-pmd-plugin</artifactId>
                <version>${pmd.version}</version>
                <configuration>
                    <rulesets>
                        <ruleset>pmd-rules.xml</ruleset>
                    </rulesets>
                    <sourceEncoding>utf-8</sourceEncoding>
                    <minimumTokens>100</minimumTokens>
                    <targetJdk>1.17</targetJdk>
                    <excludes>
                        <exclude>**/queryParser/**/*</exclude>
                    </excludes>
                </configuration>
            </plugin>

            <!-- Report on style problems -->
            <plugin>
                <groupId>org.apache.maven.plugins</groupId>
                <artifactId>maven-checkstyle-plugin</artifactId>
                <version>${checkstyle.version}</version>
                <configuration>
                    <configLocation>checkstyle.xml</configLocation>
                    <excludes>**/queryParser/**/*,**/util/json/**/*</excludes>
                </configuration>
                <reportSets>
                    <reportSet>
                        <reports>
                            <report>checkstyle</report>
                        </reports>
                    </reportSet>
                </reportSets>
            </plugin>

            <!-- Report on tags like TODO, etc. -->
            <plugin>
                <groupId>org.codehaus.mojo</groupId>
                <artifactId>taglist-maven-plugin</artifactId>
                <version>3.0.0</version>
                <configuration>
                    <tagListOptions>
                        <tagClasses>
                            <tagClass>
                                <displayName>Bug or serious issue</displayName>
                                <tags>
                                    <tag>
                                        <matchString>FIXME</matchString>
                                        <matchType>exact</matchType>
                                    </tag>
                                    <tag>
                                        <matchString>hack</matchString>
                                        <matchType>ignoreCase</matchType>
                                    </tag>
                                </tags>
                            </tagClass>
                            <tagClass>
                                <displayName>Todo Work</displayName>
                                <tags>
                                    <tag>
                                        <matchString>todo</matchString>
                                        <matchType>ignoreCase</matchType>
                                    </tag>
                                    <tag>
                                        <matchString>TO DO</matchString>
                                        <matchType>exact</matchType>
                                    </tag>
                                </tags>
                            </tagClass>
                            <tagClass>
                                <displayName>Possible optimization</displayName>
                                <tags>
                                    <tag>
                                        <matchString>OPT</matchString>
                                        <matchType>exact</matchType>
                                    </tag>
                                </tags>
                            </tagClass>
                        </tagClasses>
                    </tagListOptions>
                </configuration>
            </plugin>

            <!-- Report on dependency versions -->
            <plugin>
                <groupId>org.codehaus.mojo</groupId>
                <artifactId>versions-maven-plugin</artifactId>
                <version>2.16.0</version>
                <reportSets>
                    <reportSet>
                        <reports>
                            <report>dependency-updates-report</report>
                            <report>plugin-updates-report</report>
                            <!-- <report>property-updates-report</report> -->
                        </reports>
                    </reportSet>
                </reportSets>
            </plugin>

        </plugins>

    </reporting>

</project><|MERGE_RESOLUTION|>--- conflicted
+++ resolved
@@ -53,7 +53,6 @@
         <blacklab.version>${project.version}</blacklab.version>
 
         <!-- Library versions -->
-<<<<<<< HEAD
         <servlet.version>6.0.0</servlet.version>
         <blacklab.luceneVersion>9.11.1</blacklab.luceneVersion>
         <solr.version>9.6.1</solr.version>
@@ -64,18 +63,6 @@
         <jackson.version>2.16.1</jackson.version>
         <jersey.version>3.1.5</jersey.version>
         <jaxb.version>4.0.4</jaxb.version>
-=======
-        <servlet.version>4.0.1</servlet.version>
-        <blacklab.luceneVersion>8.11.1</blacklab.luceneVersion>
-        <solr.version>8.11.1</solr.version>
-        <log4j.version>2.17.2</log4j.version>
-        <eclipse.collections.version>7.1.0</eclipse.collections.version>
->>>>>>> a3ff4376
-
-        <!-- servlet, rest, json, xml, yaml -->
-        <jackson.version>2.13.4</jackson.version>
-        <jersey.version>2.35</jersey.version>
-        <jaxb.version>2.3.1</jaxb.version>
 
         <!-- Java versions -->
         <maven.compiler.source>17</maven.compiler.source>
@@ -645,11 +632,7 @@
         <dependency>
             <groupId>commons-io</groupId>
             <artifactId>commons-io</artifactId>
-<<<<<<< HEAD
-            <version>2.15.0</version>
-=======
             <version>2.15.1</version>
->>>>>>> a3ff4376
         </dependency>
         <dependency>
             <groupId>org.apache.commons</groupId>
