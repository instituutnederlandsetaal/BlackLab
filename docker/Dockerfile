# Stage "builder": build the WAR file
#--------------------------------------
<<<<<<< HEAD
#FROM maven:3.8-amazoncorretto-17-debian AS builder
FROM maven:3.9-eclipse-temurin-17-alpine AS builder

# Make sure Git is installed (for maven buildnumber plugin)
#RUN apt-get update && apt-get install -y git
RUN apk add --no-cache git
=======
FROM maven:3.9-eclipse-temurin-17 AS builder
>>>>>>> 8850bb9f

# Copy source
WORKDIR /app
COPY . .

# Build the WAR.
# NOTE: make sure BuildKit is enabled (see https://docs.docker.com/develop/develop-images/build_enhancements/)
#       to be able to cache Maven libs so they aren't re-downloaded every time you build the image
RUN --mount=type=cache,target=/root/.m2 mvn -q --no-transfer-progress package


# Tomcat container with the WAR file
#--------------------------------------
FROM tomcat:10-jre17
ARG CONFIG_ROOT=docker/config
ARG TOMCAT_APP_NAME=blacklab-server

# Install custom server.xml
# (URIEncoding=utf-8)
COPY ${CONFIG_ROOT}/server.xml /usr/local/tomcat/conf/

# Copy the configuration file
COPY ${CONFIG_ROOT}/blacklab-server.yaml /etc/blacklab/

# Copy the startup scripts
COPY docker/*.sh /etc/blacklab/

# Create directories for formats and data
RUN mkdir -p /etc/blacklab/formats /data/index /data/user-index

# Copy the WAR file
COPY --from=builder /app/server/target/blacklab-server-*.war /usr/local/tomcat/webapps/${TOMCAT_APP_NAME}.war

# Copy JARs for the commandline tools
COPY --from=builder /app/core/target/blacklab-*.jar /app/core/target/lib /usr/local/lib/blacklab-tools/

# Our data directory (either an anonymous volume or a named volume mounted by user)
VOLUME /data<|MERGE_RESOLUTION|>--- conflicted
+++ resolved
@@ -1,15 +1,6 @@
 # Stage "builder": build the WAR file
 #--------------------------------------
-<<<<<<< HEAD
-#FROM maven:3.8-amazoncorretto-17-debian AS builder
-FROM maven:3.9-eclipse-temurin-17-alpine AS builder
-
-# Make sure Git is installed (for maven buildnumber plugin)
-#RUN apt-get update && apt-get install -y git
-RUN apk add --no-cache git
-=======
 FROM maven:3.9-eclipse-temurin-17 AS builder
->>>>>>> 8850bb9f
 
 # Copy source
 WORKDIR /app
