package nl.inl.blacklab.server.config;

import java.util.Collections;
import java.util.List;

public class BLSConfigDebug {
    /** Explicit list of debug addresses */
    List<String> addresses = Collections.emptyList();

    /** Run all local requests in debug mode */
    boolean alwaysAllowDebugInfo = false;

    public List<String> getAddresses() {
        return addresses;
    }

    public void setAddresses(List<String> addresses) {
        this.addresses = addresses;
    }

    public boolean isDebugMode(String ip) {
<<<<<<< HEAD
        // LEXION Change: Always allow debug info.
        return true;
//        return addresses.contains(ip);
=======
        if (alwaysAllowDebugInfo) {
            return true;
        }
        return addresses.contains(ip);
>>>>>>> c6079a01
    }

    public boolean isAlwaysAllowDebugInfo() {
        return alwaysAllowDebugInfo;
    }

    public void setAlwaysAllowDebugInfo(boolean alwaysAllowDebugInfo) {
        this.alwaysAllowDebugInfo = alwaysAllowDebugInfo;
    }

}<|MERGE_RESOLUTION|>--- conflicted
+++ resolved
@@ -8,6 +8,7 @@
     List<String> addresses = Collections.emptyList();
 
     /** Run all local requests in debug mode */
+    // TODO (eginez) LEXION Change: Always allow debug info.
     boolean alwaysAllowDebugInfo = false;
 
     public List<String> getAddresses() {
@@ -19,16 +20,10 @@
     }
 
     public boolean isDebugMode(String ip) {
-<<<<<<< HEAD
-        // LEXION Change: Always allow debug info.
-        return true;
-//        return addresses.contains(ip);
-=======
         if (alwaysAllowDebugInfo) {
             return true;
         }
         return addresses.contains(ip);
->>>>>>> c6079a01
     }
 
     public boolean isAlwaysAllowDebugInfo() {
