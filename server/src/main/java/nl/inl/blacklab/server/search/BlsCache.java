package nl.inl.blacklab.server.search;

<<<<<<< HEAD
=======
import java.lang.Thread.UncaughtExceptionHandler;
import java.util.ArrayList;
import java.util.Comparator;
import java.util.HashMap;
import java.util.Iterator;
import java.util.List;
import java.util.Map;
import java.util.Map.Entry;
import java.util.concurrent.ExecutionException;
import java.util.concurrent.ExecutorService;
import java.util.concurrent.TimeUnit;
import java.util.concurrent.TimeoutException;
import java.util.stream.Collectors;

import org.apache.logging.log4j.LogManager;
import org.apache.logging.log4j.Logger;

>>>>>>> 0b32ceca
import nl.inl.blacklab.exceptions.BlackLabRuntimeException;
import nl.inl.blacklab.exceptions.InterruptedSearch;
import nl.inl.blacklab.exceptions.ServerOverloaded;
import nl.inl.blacklab.search.BlackLabIndex;
import nl.inl.blacklab.search.results.SearchResult;
import nl.inl.blacklab.searches.Search;
import nl.inl.blacklab.searches.SearchCache;
import nl.inl.blacklab.searches.SearchCacheEntry;
import nl.inl.blacklab.searches.SearchCount;
import nl.inl.blacklab.server.config.BLSConfig;
import nl.inl.blacklab.server.config.BLSConfigCache;
<<<<<<< HEAD
import nl.inl.blacklab.server.datastream.DataStream;
=======
import nl.inl.blacklab.server.logging.LogDatabase;
import nl.inl.blacklab.server.logging.LogDatabaseDummy;
>>>>>>> 0b32ceca
import nl.inl.blacklab.server.util.BlsUtils;
import nl.inl.blacklab.server.util.MemoryUtil;
import org.apache.logging.log4j.LogManager;
import org.apache.logging.log4j.Logger;

import java.lang.Thread.UncaughtExceptionHandler;
import java.util.*;
import java.util.Map.Entry;
import java.util.concurrent.ExecutionException;
import java.util.concurrent.TimeUnit;
import java.util.concurrent.TimeoutException;

public class BlsCache implements SearchCache {

    private static final Logger logger = LogManager.getLogger(BlsCache.class);

    /** Milliseconds per minute */
    private static final int LOG_CACHE_STATE_INTERVAL_SEC = 60;

    private static final int LOG_CACHE_SNAPSHOT_INTERVAL_SEC = 60 * 5;

    /** Bytes in one megabyte */
    private static final long ONE_MB_BYTES = 1_000_000;

    /** Bytes in one gigabyte */
    private static final long ONE_GB_BYTES = ONE_MB_BYTES * 1_000;

    /** Very rough measure of how large result objects are, based on a Hit (3 ints + 12 bytes object overhead) */
    public static final int SIZE_OF_HIT = 24;

    /**
     * A thread that regularly calls cleanUpSearches() to
     * ensure that cache cleanup continues even if no new requests are coming in.
     */
    class CleanupSearchesThread extends Thread implements UncaughtExceptionHandler {

        private static final int CLEAN_UP_CACHE_INTERVAL_MS = 500;

        /** Construct the load manager thread object. */
        public CleanupSearchesThread() {
            super("CleanupSearches");
            setUncaughtExceptionHandler(this);
        }

        /**
         * Run the thread, performing the requested search.
         */
        @Override
        public void run() {
            while (!interrupted()) {
                try {
                    Thread.sleep(CLEAN_UP_CACHE_INTERVAL_MS);
                } catch (InterruptedException e) {
                    logger.info("CleanupSearchesThread interrupted");
                    return;
                }

                updateCache();
            }
        }

        @Override
        public void uncaughtException(Thread t, Throwable e) {
            logger.error("CleanupSearchesThread threw an exception!");
            e.printStackTrace();
        }

    }

    private BLSConfigCache config;

    private int maxConcurrentSearches;

    /** Abort an abandoned count after how much time? (s) */
    private int abandonedCountAbortTimeSec;

    protected Map<Search<?>, BlsCacheEntry<? extends SearchResult>> searches = new HashMap<>();

    protected boolean trace = false;

    private boolean cacheDisabled;

    private Comparator<BlsCacheEntry<?>> worthinessComparator;

    private long cacheSizeBytes;

    private CleanupSearchesThread cleanupThread;

    private long lastCacheLogMs = 0;

    private long lastCacheSnapshotMs = 0;

    private String previousCacheStatsMessage = "";

<<<<<<< HEAD
    @SuppressWarnings("deprecation")
    public BlsCache(BLSConfigCache config, int maxConcurrentSearches, int abandonedCountAbortTimeSec, boolean trace) {
        this.config = config;
        this.maxConcurrentSearches = maxConcurrentSearches;
        this.abandonedCountAbortTimeSec = abandonedCountAbortTimeSec;
        this.trace = trace;
=======
    /** SQLite database to log all our searches to (if enabled) */
    private LogDatabase logDatabase = new LogDatabaseDummy();

    public BlsCache(BLSConfig blsConfig, ExecutorService executorService, LogDatabase logDatabase) {
        this.config = blsConfig.getCache();
        this.maxConcurrentSearches = blsConfig.getPerformance().getMaxConcurrentSearches();
        this.abandonedCountAbortTimeSec = blsConfig.getPerformance().getAbandonedCountAbortTimeSec();
        this.trace = blsConfig.getLog().getTrace().isCache();
        this.logDatabase = logDatabase;
>>>>>>> 0b32ceca
        cacheDisabled = config.getMaxJobAgeSec() == 0 || config.getMaxNumberOfJobs() == 0 || config.getMaxSizeMegs() == 0;

        if (!cacheDisabled) {
            worthinessComparator = new Comparator<BlsCacheEntry<?>>() {
                @Override
                public int compare(BlsCacheEntry<?> o1, BlsCacheEntry<?> o2) {
                    long result = o2.worthiness() - o1.worthiness();
                    return result == 0 ? 0 : (result < 0 ? -1 : 1);
                }
            };

            cleanupThread = new CleanupSearchesThread();
            cleanupThread.setDaemon(true); // don't prevent JVM from exiting.
            cleanupThread.start();
        }
    }

    /**
     * Clean up at the end of our lifetime.
     */
    @Override
    public void cleanup() {
        if (cleanupThread != null) {
            cleanupThread.interrupt();
            cleanupThread = null;
        }
        clear(true);
    }

    /**
     * Remove all cache entries for the specified index.
     *
     * @param index the index
     */
    @Override
    public void removeSearchesForIndex(BlackLabIndex index) {
        // Iterate over the entries and remove the ones in the specified index
        traceInfo("Remove searches for index: " + index.name());
        Iterator<Entry<Search<?>, BlsCacheEntry<? extends SearchResult>>> it = searches.entrySet().iterator();
        while (it.hasNext()) {
            Entry<Search<?>, BlsCacheEntry<? extends SearchResult>> entry = it.next();
            if (entry.getValue().search().queryInfo().index() == index) {
                entry.getValue().cancel(true);
                it.remove();
            }
        }
    }

    /**
     * Get rid of all the cached Searches.
     *
     * @param cancelRunning if true, cancels all running searches as well.
     */
    @Override
    public synchronized void clear(boolean cancelRunning) {
        for (BlsCacheEntry<? extends SearchResult> cachedSearch : searches.values()) {
            cachedSearch.cancel(true);
        }
        searches.clear();
        traceInfo("Cache cleared.");
    }

    @Override
    public <R extends SearchResult> BlsCacheEntry<R> getAsync(Search<R> search, boolean allowQueue) {
        return getFromCache(search, false, allowQueue);
    }

    @SuppressWarnings("unchecked")
    private synchronized <R extends SearchResult> BlsCacheEntry<R> getFromCache(Search<R> search, boolean block, boolean allowQueue) {
        //if (trace) logger.debug("getFromCache({}, block={}, allowQueue={})", search, block, allowQueue);
        BlsCacheEntry<R> future;
        boolean useCache = search.queryInfo().useCache() && !cacheDisabled;
        future = useCache ? (BlsCacheEntry<R>) searches.get(search) : null;
        if (future == null) {
            logger.info("not found in cache, starting search: " + search);
            int numQueued = numberOfQueuedSearches();
            if (numQueued >= config.getMaxQueuedSearches()) {
                logger.warn("Can't start new search, too many queued searches (numQueued = " + numQueued + ", maxQueuedSearches = " + config.getMaxQueuedSearches() + ")");
                throw new ServerOverloaded("The server is too busy right now (" + numQueued + " searches queued). Please try again later.");
            }

            // Create the cache entry.
            // Note that all entries start "queued" (i.e. the search itself hasn't been started yet).
            // We will see if it can be started below.
            future = new BlsCacheEntry<>(search);
            if (useCache)
                searches.put(search, future);

            // Can we start the search, or should it remain queued for now?
            if (block) {
                // Blocking search. Run it now.
                traceInfo("-- STARTING: {} (BLOCKING SEARCH)", search);
                future.start();
                waitUntilDone(future);
            } else if (!allowQueue || !useCache) {
                // No queueing allowed (i.e. subtask required by another subtask). Start the search right away.
                // (we also do this if you bypass the cache, because then queueing doesn't work)
                if (!allowQueue)
                    traceInfo("-- STARTING: {} (TOP-LEVEL SEARCH)", search);
                else
                    traceInfo("-- STARTING: {} (NOT USING CACHE)", search);
                future.start();
            } else {
                // Queueing is allowed.
                // The new search hasn't been started yet (therefore it is "queued").
                // Check if it (or an older queued search) can be started now.
                startSearchIfPossible(false);
                if (future.wasStarted()) {
                    traceInfo("-- STARTING: {} (QUEUEING NOT NECESSARY)", search);
                } else {
                    traceInfo("-- QUEUEING: {}", search);
                }
            }
        } else {
            // Already in cache.
            traceInfo("-- FOUND:    {}", search);
            future.updateLastAccess();
        }
        //traceCacheStats("   CACHE AFTER GET", false);
        return future;
    }

    synchronized String getCacheStats() {
        if (trace) {
            Map<String, Integer> counts = getCountsPerStatus();
            return String.format("%d queued, %d running, %d finished, %d cancelled",
                counts.get("queued"),
                counts.get("running"),
                counts.get("finished"),
                counts.get("cancelled")
            );
        }
        return "";
    }

    private Map<String, Integer> getCountsPerStatus() {
        int queued = 0, running = 0, finished = 0, cancelled = 0;
        for (BlsCacheEntry<? extends SearchResult> entry: searches.values()) {
            if (!entry.wasStarted())
                queued++;
            else if (entry.isCancelled())
                cancelled++;
            else if (entry.isDone())
                finished++;
            else
                running++;
        }
        Map<String, Integer> countPerStatus = new HashMap<>();
        countPerStatus.put("queued", queued);
        countPerStatus.put("running", running);
        countPerStatus.put("finished", finished);
        countPerStatus.put("cancelled", cancelled);
        return countPerStatus;
    }

    void traceCacheStats(String prompt, boolean onlyIfDifferent) {
        if (trace) {
            String msg = getCacheStats();
            if (!onlyIfDifferent || !msg.equals(previousCacheStatsMessage)) {
                double freeGigs = (double)(MemoryUtil.getFree() * 10 / ONE_GB_BYTES) / 10;
                traceInfo("{}: {}, {}G free heap", prompt, msg, freeGigs);
            }
            previousCacheStatsMessage = msg;
        }
    }

    @Override
    @SuppressWarnings("unchecked")
    synchronized public <R extends SearchResult> BlsCacheEntry<R> remove(Search<R> search) {
        BlsCacheEntry<R> future = (BlsCacheEntry<R>) searches.remove(search);
        if (future != null)
            traceInfo("-- REMOVED:  {} ({} searches left)", search, searches.size());
        return future;
    }

    /**
     * Estimate number of result objects (e.g. Hits) in cache.
     *
     * This may not be accurate because Hits are sometimes but not always duplicated
     * between tasks (e.g. gather, sort, group). It gives a rough estimate though
     * that we can use to decide when to clean up.
     *
     * @return estimate of number of Hits in cache
     */
    private synchronized long estimateResultObjectsInCache() {
        // Estimate the total cache size
        long resultsObjectsInCache = 0;
        for (BlsCacheEntry<?> search : searches.values()) {
            resultsObjectsInCache += search.numberOfStoredHits();
        }
        return resultsObjectsInCache;
    }

    void traceInfo(String msg, Object... params) {
        if (trace) {
            logger.info(msg, params);
        }
    }

    public synchronized int numberOfRunningSearches() {
        return (int) searches.values().stream().filter(s -> s.isRunning()).count();
    }

    private synchronized int numberOfQueuedSearches() {
        return (int) searches.values().stream().filter(s -> !s.wasStarted()).count();
    }

    /**
     * If we can start another search, finds the oldest queued search and start it.
     *
     * @param report if true (and trace is on), report the search we started
     */
    synchronized void startSearchIfPossible(boolean report) {
        // Is server load low enough to start a search?
        if (canStartAnotherSearch()) {
            // Find the oldest queued search and start it.
            // Only start one per iteration (give it a little time to start its subtasks)

            // Sort the searches based on descending "worthiness"
            List<BlsCacheEntry<?>> searches = new ArrayList<>(this.searches.values());
            for (BlsCacheEntry<?> s : searches)
                s.calculateWorthiness(); // calculate once before sorting so we don't run into Comparable contract issues because of threading
            searches.sort(worthinessComparator);

            // Find & start oldest queued search
            BlsCacheEntry<?> search1 = searches.stream().filter(s -> !s.wasStarted()).findFirst().orElse(null);
            if (search1 != null) {
                if (report)
                    traceInfo("-- UNQUEUE:  {}", search1);
                search1.start();
            }
        }
    }

    /**
     * See if server load is low enough that we can start (unqueue) another search.
     *
     * @return true if we can start a search, false if it's still too busy
     */
    private boolean canStartAnotherSearch() {
        int runningSearches = numberOfRunningSearches();
        long freeMemory = MemoryUtil.getFree();
        int minFreeMemForSearchMegs = config.getMinFreeMemForSearchMegs();
        boolean enoughMemory = freeMemory / ONE_MB_BYTES >= minFreeMemForSearchMegs;
        boolean threadsAvailable = runningSearches < maxConcurrentSearches;
        boolean canStartSearch = enoughMemory && threadsAvailable;
        return canStartSearch;
    }

    /**
     * Abort searches if too much memory is in use or the search is taking too long.
     * Remove older finished searches from cache. Start a queued search if load is low enough.
     */
    synchronized void updateCache() {
        long resultsObjectsInCache = estimateResultObjectsInCache();
        cacheSizeBytes = resultsObjectsInCache * SIZE_OF_HIT;

        List<BlsCacheEntry<?>> searches = new ArrayList<>(this.searches.values());

        // Sort the searches based on descending "worthiness"
        for (BlsCacheEntry<?> s : searches)
            s.calculateWorthiness(); // calculate once before sorting so we don't run into Comparable contract issues because of threading
        searches.sort(worthinessComparator);

        //------------------
        // STEP 1: remove least worthy, finished searches from cache

        // Abort searches that are taking too long (longer than maxSearchTimeSec)
        for (int i = searches.size() - 1; i >= 0; i--) {
            BlsCacheEntry<?> search = searches.get(i);
            int maxSearchTimeSec = config.getMaxSearchTimeSec();
            if (search.isRunning() && search.timeUserWaitedMs() > maxSearchTimeSec * 1000L) {
                // Search is taking too long. Cancel it.
                traceInfo("Search is taking too long (time " + (search.timeUserWaitedMs()/1000) + "s > max time " + maxSearchTimeSec + "s)");
                traceInfo("-- ABORT (taking too long): {}", search);
                String maxTime = BlsUtils.describeIntervalSec(maxSearchTimeSec);
                String retryTime = BlsUtils.describeIntervalSec(config.getDenyAbortedSearchSec());
                search.setReason("Running search aborted because it took longer than " + maxTime + ". " +
                        "This is done to ease server load. If you want to try again, please wait " +
                        retryTime + ".");
                search.cancel(true);
                searches.remove(i);
            }
        }

        // Look at completed searches.
        // Get rid of completed searches that haven't been accessed in a while (maxJobAgeSec).
        // If we're low on memory, remove searches so they will be garbage collected (targetFreeMemMegs).
        boolean checkLastAccessTime = config.getMaxJobAgeSec() >= 0;
        long freeMegs = MemoryUtil.getFree() / ONE_MB_BYTES;
        long memoryToFreeUpMegs = config.getTargetFreeMemMegs() - freeMegs;
        for (int i = searches.size() - 1; i >= 0; i--) {
            BlsCacheEntry<?> search = searches.get(i);
            if (!search.isDone())
                continue;

            boolean isSearchTooOld = false;
            if (search.isCancelled()) {
                // Cancelled (aborted) search kept in cache to prevent clients from resubmitting right away.
                isSearchTooOld = checkLastAccessTime && (search.timeSinceFinishedMs() > config.getDenyAbortedSearchSec() * 1000L ||
                        search.timeSinceCreationMs() > config.getMaxJobAgeSec() * 1000L);
            } else {
                // Finished search.
                isSearchTooOld = checkLastAccessTime && search.timeUnusedMs() > config.getMaxJobAgeSec() * 1000L;
            }
            if (isSearchTooOld || memoryToFreeUpMegs > 0) {
                // Search is too old or cache is too big. Keep removing searches until that's no
                // longer the case
                // logger.debug("Remove from cache: " + search);
                String reason = "?";
                if (memoryToFreeUpMegs > 0) {
                    traceInfo("Not enough free mem (free " + freeMegs + "M < min free "
                            + config.getTargetFreeMemMegs() + "M)");
                    reason = "free up memory";
                } else {
                    traceInfo("Searchjob too old (age " + (int)(search.timeUnusedMs()/1000) + "s > max age "
                            + config.getMaxJobAgeSec() + "s)");
                    reason = "search too old";
                }
                traceInfo("-- REMOVE ({}): {}", reason, search);
                remove(search.search());

                memoryToFreeUpMegs -= (long)search.numberOfStoredHits() * SIZE_OF_HIT / ONE_MB_BYTES; // NB very rough guess, but ok
                searches.remove(i);
            }
        }

        //------------------
        // STEP 2: abort any long-running counts that no client has asked about for a while.
        for (int i = 0; i < searches.size(); i++) {
            BlsCacheEntry<?> search = searches.get(i);
            if (search.isRunning()) {
                // Running search. Run or abort?
                boolean isCount = search.search() instanceof SearchCount;
                if (isCount && search.timeSinceLastAccessMs() > abandonedCountAbortTimeSec * 1000L) {
                    // Abandoned counts are removed right away, because we do this quite quickly (e.g. 30s)
                    // and don't want to penalize users if they decide to come back to this search.
                    remove(search.search());
                    traceInfo("-- ABORT (abandoned count): {}", search);
                    String maxTime = BlsUtils.describeIntervalSec(abandonedCountAbortTimeSec);
                    search.setReason("Running count aborted because no client asked for it for " + maxTime + ". " +
                            "This is done to ease server load. If you need the results of this count, please try your search again.");
                    search.cancel(true);
                    searches.remove(i);
                    i--; // don't skip an element
                }
            }
        }

        // See if we can start a queued search
        startSearchIfPossible(true);

        // Report the cache status (if it changed)
        traceCacheStats("CACHE AFTER UPDATE", true);
    }

    /**
<<<<<<< HEAD
     * Dump information about the cache status.
     * @param ds where to write information to
     */
    public synchronized void dataStreamCacheStatus(DataStream ds) {
=======
     * Regularly log state of the cache to the log database.
     *
     * Logs the current state every LOG_CACHE_STATE_INTERVAL_SEC, and a snapshot every
     * LOG_CACHE_SNAPSHOT_INTERVAL_SEC.
     *
     */
    private synchronized void logCacheState() {
        // Log cache state
        if (logDatabase != null && System.currentTimeMillis() - lastCacheLogMs > LOG_CACHE_STATE_INTERVAL_SEC * 1000) {
            int numberRunning = 0;
            int largestEntryHits = 0;
            long oldestEntryAgeMs = 0;
            for (BlsCacheEntry<?> s: searches.values()) {
                if (!s.isDone())
                    numberRunning++;
                if (s.numberOfStoredHits() > largestEntryHits)
                    largestEntryHits = s.numberOfStoredHits();
                if (s.timeSinceCreationMs() > oldestEntryAgeMs)
                    oldestEntryAgeMs = s.timeSinceCreationMs();
            }
            lastCacheLogMs = System.currentTimeMillis();
            List<SearchCacheEntry<? extends SearchResult>> snapshot = null;
            if (lastCacheLogMs - lastCacheSnapshotMs > LOG_CACHE_SNAPSHOT_INTERVAL_SEC * 1000) {
                // Every now and then, also capture a cache snapshot
                snapshot = new ArrayList<>(searches.values());
                lastCacheSnapshotMs = lastCacheLogMs;
            }
            logDatabase.addCacheInfo(snapshot, searches.size(), numberRunning, cacheSizeBytes, MemoryUtil.getFree(), (long)largestEntryHits * SIZE_OF_HIT, (int)(oldestEntryAgeMs / 1000));
        }
    }

    @Override
    public Map<String, Object> getCacheStatus() {
>>>>>>> 0b32ceca
        Map<String, Integer> counts = getCountsPerStatus();
        return Map.of(
            "targetFreeMemMegs", config.getTargetFreeMemMegs(),
            "minFreeMemForSearchMegs", config.getMinFreeMemForSearchMegs(),
            "maxQueuedSearches", config.getMaxQueuedSearches(),
            "maxSearchTimeSec", config.getMaxSearchTimeSec(),
            "maxJobAgeSec", config.getMaxJobAgeSec(),
            "maxSearchAgeSec", config.getMaxJobAgeSec(),
            "sizeBytes", cacheSizeBytes,
            "numberOfSearches", searches.size(),
            "freeMemory", MemoryUtil.getFree(),
            "countsPerStatus", Map.of(
                "queued", counts.get("queued"),
                "running", counts.get("running"),
                "finished", counts.get("finished"),
                "cancelled", counts.get("cancelled")
            )
        );
    }

    @Override
    public List<Map<String, Object>> getCacheContent(boolean includeDebugInfo) {
        return searches.values().stream().map(e -> e.getInfo(includeDebugInfo)).collect(Collectors.toList());
    }

    public static void waitUntilDone(BlsCacheEntry<?> entry) {
        try {
            entry.get(Long.MAX_VALUE, TimeUnit.DAYS);
        } catch (InterruptedException e1) {
            throw new InterruptedSearch(e1);
        } catch (ExecutionException|TimeoutException e1) {
            throw BlackLabRuntimeException.wrap(e1);
        }
    }

}<|MERGE_RESOLUTION|>--- conflicted
+++ resolved
@@ -1,7 +1,5 @@
 package nl.inl.blacklab.server.search;
 
-<<<<<<< HEAD
-=======
 import java.lang.Thread.UncaughtExceptionHandler;
 import java.util.ArrayList;
 import java.util.Comparator;
@@ -11,7 +9,6 @@
 import java.util.Map;
 import java.util.Map.Entry;
 import java.util.concurrent.ExecutionException;
-import java.util.concurrent.ExecutorService;
 import java.util.concurrent.TimeUnit;
 import java.util.concurrent.TimeoutException;
 import java.util.stream.Collectors;
@@ -19,7 +16,6 @@
 import org.apache.logging.log4j.LogManager;
 import org.apache.logging.log4j.Logger;
 
->>>>>>> 0b32ceca
 import nl.inl.blacklab.exceptions.BlackLabRuntimeException;
 import nl.inl.blacklab.exceptions.InterruptedSearch;
 import nl.inl.blacklab.exceptions.ServerOverloaded;
@@ -27,27 +23,10 @@
 import nl.inl.blacklab.search.results.SearchResult;
 import nl.inl.blacklab.searches.Search;
 import nl.inl.blacklab.searches.SearchCache;
-import nl.inl.blacklab.searches.SearchCacheEntry;
 import nl.inl.blacklab.searches.SearchCount;
-import nl.inl.blacklab.server.config.BLSConfig;
 import nl.inl.blacklab.server.config.BLSConfigCache;
-<<<<<<< HEAD
-import nl.inl.blacklab.server.datastream.DataStream;
-=======
-import nl.inl.blacklab.server.logging.LogDatabase;
-import nl.inl.blacklab.server.logging.LogDatabaseDummy;
->>>>>>> 0b32ceca
 import nl.inl.blacklab.server.util.BlsUtils;
 import nl.inl.blacklab.server.util.MemoryUtil;
-import org.apache.logging.log4j.LogManager;
-import org.apache.logging.log4j.Logger;
-
-import java.lang.Thread.UncaughtExceptionHandler;
-import java.util.*;
-import java.util.Map.Entry;
-import java.util.concurrent.ExecutionException;
-import java.util.concurrent.TimeUnit;
-import java.util.concurrent.TimeoutException;
 
 public class BlsCache implements SearchCache {
 
@@ -131,24 +110,12 @@
 
     private String previousCacheStatsMessage = "";
 
-<<<<<<< HEAD
     @SuppressWarnings("deprecation")
     public BlsCache(BLSConfigCache config, int maxConcurrentSearches, int abandonedCountAbortTimeSec, boolean trace) {
         this.config = config;
         this.maxConcurrentSearches = maxConcurrentSearches;
         this.abandonedCountAbortTimeSec = abandonedCountAbortTimeSec;
         this.trace = trace;
-=======
-    /** SQLite database to log all our searches to (if enabled) */
-    private LogDatabase logDatabase = new LogDatabaseDummy();
-
-    public BlsCache(BLSConfig blsConfig, ExecutorService executorService, LogDatabase logDatabase) {
-        this.config = blsConfig.getCache();
-        this.maxConcurrentSearches = blsConfig.getPerformance().getMaxConcurrentSearches();
-        this.abandonedCountAbortTimeSec = blsConfig.getPerformance().getAbandonedCountAbortTimeSec();
-        this.trace = blsConfig.getLog().getTrace().isCache();
-        this.logDatabase = logDatabase;
->>>>>>> 0b32ceca
         cacheDisabled = config.getMaxJobAgeSec() == 0 || config.getMaxNumberOfJobs() == 0 || config.getMaxSizeMegs() == 0;
 
         if (!cacheDisabled) {
@@ -505,47 +472,8 @@
         traceCacheStats("CACHE AFTER UPDATE", true);
     }
 
-    /**
-<<<<<<< HEAD
-     * Dump information about the cache status.
-     * @param ds where to write information to
-     */
-    public synchronized void dataStreamCacheStatus(DataStream ds) {
-=======
-     * Regularly log state of the cache to the log database.
-     *
-     * Logs the current state every LOG_CACHE_STATE_INTERVAL_SEC, and a snapshot every
-     * LOG_CACHE_SNAPSHOT_INTERVAL_SEC.
-     *
-     */
-    private synchronized void logCacheState() {
-        // Log cache state
-        if (logDatabase != null && System.currentTimeMillis() - lastCacheLogMs > LOG_CACHE_STATE_INTERVAL_SEC * 1000) {
-            int numberRunning = 0;
-            int largestEntryHits = 0;
-            long oldestEntryAgeMs = 0;
-            for (BlsCacheEntry<?> s: searches.values()) {
-                if (!s.isDone())
-                    numberRunning++;
-                if (s.numberOfStoredHits() > largestEntryHits)
-                    largestEntryHits = s.numberOfStoredHits();
-                if (s.timeSinceCreationMs() > oldestEntryAgeMs)
-                    oldestEntryAgeMs = s.timeSinceCreationMs();
-            }
-            lastCacheLogMs = System.currentTimeMillis();
-            List<SearchCacheEntry<? extends SearchResult>> snapshot = null;
-            if (lastCacheLogMs - lastCacheSnapshotMs > LOG_CACHE_SNAPSHOT_INTERVAL_SEC * 1000) {
-                // Every now and then, also capture a cache snapshot
-                snapshot = new ArrayList<>(searches.values());
-                lastCacheSnapshotMs = lastCacheLogMs;
-            }
-            logDatabase.addCacheInfo(snapshot, searches.size(), numberRunning, cacheSizeBytes, MemoryUtil.getFree(), (long)largestEntryHits * SIZE_OF_HIT, (int)(oldestEntryAgeMs / 1000));
-        }
-    }
-
     @Override
     public Map<String, Object> getCacheStatus() {
->>>>>>> 0b32ceca
         Map<String, Integer> counts = getCountsPerStatus();
         return Map.of(
             "targetFreeMemMegs", config.getTargetFreeMemMegs(),
