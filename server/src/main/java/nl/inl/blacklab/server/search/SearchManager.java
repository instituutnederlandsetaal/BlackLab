--- conflicted
+++ resolved
@@ -1,22 +1,10 @@
 package nl.inl.blacklab.server.search;
 
-<<<<<<< HEAD
-import io.micrometer.core.instrument.Tag;
-import io.micrometer.core.instrument.Tags;
-import nl.inl.blacklab.exceptions.InvalidQuery;
-import nl.inl.blacklab.search.BlackLab;
-import nl.inl.blacklab.search.BlackLabEngine;
-import nl.inl.blacklab.search.indexmetadata.MatchSensitivity;
-import nl.inl.blacklab.search.results.SearchResult;
-import nl.inl.blacklab.searches.Search;
-import nl.inl.blacklab.server.Metrics;
-=======
 import java.io.File;
 import java.io.IOException;
 
 import nl.inl.blacklab.search.BlackLab;
 import nl.inl.blacklab.search.BlackLabEngine;
->>>>>>> c6079a01
 import nl.inl.blacklab.server.config.BLSConfig;
 import nl.inl.blacklab.server.exceptions.ConfigurationException;
 import nl.inl.blacklab.server.index.IndexManager;
@@ -24,15 +12,9 @@
 import nl.inl.blacklab.server.logging.LogDatabaseDummy;
 import nl.inl.blacklab.server.logging.LogDatabaseImpl;
 
-<<<<<<< HEAD
-import java.util.concurrent.ExecutorService;
-import java.util.concurrent.ForkJoinPool;
-
-=======
 /**
  * Manages the lifetime of a number of objects needed for the web service.
  */
->>>>>>> c6079a01
 public class SearchManager {
 
     //private static final Logger logger = LogManager.getLogger(SearchManager.class);
@@ -62,7 +44,6 @@
         int numberOfSearchThreads = config.getPerformance().getMaxConcurrentSearches();
         int maxThreadsPerSearch = config.getPerformance().getMaxThreadsPerSearch();
         blackLab = BlackLab.createEngine(numberOfSearchThreads, maxThreadsPerSearch);
-        startMonitoringOfThreadPools(blackLab);
 
         // Open log database
         try {
@@ -91,24 +72,6 @@
         // Init auth system
         authSystem = new AuthManager(config.getAuthentication());
     }
-
-    private void startMonitoringOfThreadPools(BlackLabEngine blackLab) {
-        publishSearchExecutorsQueueSize(blackLab.searchExecutorService());
-    }
-
-    private void publishSearchExecutorsQueueSize(ExecutorService searchExecutorService) {
-        assert searchExecutorService instanceof ForkJoinPool;
-        ForkJoinPool executorService = (ForkJoinPool) searchExecutorService;
-        String name = "SearchExecutorQueueLen";
-        String description = "A metric tracking the lengths of all the queues in the SearchExecutorQueue";
-        Metrics.createGauge(name, description,  Tags.of("name", "submission"), executorService,
-                Metrics.toDoubleFn(ForkJoinPool::getQueuedSubmissionCount));
-        Metrics.createGauge(name, description,  Tags.of("name", "task"), executorService,
-                Metrics.toDoubleFn(ForkJoinPool::getQueuedTaskCount));
-        Metrics.createGauge(name, description,  Tags.of("name", "steal"), executorService,
-                Metrics.toDoubleFn(ForkJoinPool::getStealCount));
-    }
-
 
     /**
      * Clean up resources.
