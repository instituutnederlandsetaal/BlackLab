package nl.inl.blacklab.server.requesthandlers;

<<<<<<< HEAD
import java.io.IOException;
import java.lang.reflect.Constructor;
import java.util.ArrayList;
import java.util.Arrays;
import java.util.HashMap;
import java.util.HashSet;
import java.util.List;
import java.util.Map;
import java.util.Set;
import java.util.stream.Collectors;
import java.util.Map.Entry;
import javax.servlet.http.HttpServletRequest;
import javax.servlet.http.HttpServletResponse;

import org.apache.commons.csv.CSVPrinter;
import org.apache.commons.fileupload.servlet.ServletFileUpload;
import org.apache.commons.lang3.StringUtils;
import org.apache.logging.log4j.LogManager;
import org.apache.logging.log4j.Logger;
import org.apache.lucene.document.Document;

=======
>>>>>>> bf0f225f
import nl.inl.blacklab.exceptions.BlackLabException;
import nl.inl.blacklab.exceptions.InsufficientMemoryAvailable;
import nl.inl.blacklab.exceptions.InterruptedSearch;
import nl.inl.blacklab.requestlogging.SearchLogger;
import nl.inl.blacklab.resultproperty.DocGroupProperty;
import nl.inl.blacklab.resultproperty.DocProperty;
import nl.inl.blacklab.search.BlackLabIndex;
<<<<<<< HEAD
import nl.inl.blacklab.search.indexmetadata.AnnotatedField;
import nl.inl.blacklab.search.indexmetadata.AnnotatedFields;
import nl.inl.blacklab.search.indexmetadata.Annotation;
import nl.inl.blacklab.search.indexmetadata.IndexMetadata;
import nl.inl.blacklab.search.indexmetadata.MetadataField;
import nl.inl.blacklab.search.indexmetadata.MetadataFields;
import nl.inl.blacklab.search.results.CorpusSize;
import nl.inl.blacklab.search.results.DocGroup;
import nl.inl.blacklab.search.results.DocGroups;
import nl.inl.blacklab.search.results.DocResult;
import nl.inl.blacklab.search.results.DocResults;
import nl.inl.blacklab.search.results.Facets;
import nl.inl.blacklab.search.results.Hit;
import nl.inl.blacklab.search.results.Hits;
import nl.inl.blacklab.search.results.ResultGroups;
import nl.inl.blacklab.search.results.ResultsStats;
import nl.inl.blacklab.search.results.SampleParameters;
import nl.inl.blacklab.search.results.WindowStats;
=======
import nl.inl.blacklab.search.indexmetadata.*;
import nl.inl.blacklab.search.results.*;
>>>>>>> bf0f225f
import nl.inl.blacklab.searches.SearchFacets;
import nl.inl.blacklab.server.BlackLabServer;
import nl.inl.blacklab.server.datastream.DataFormat;
import nl.inl.blacklab.server.datastream.DataStream;
import nl.inl.blacklab.server.exceptions.BadRequest;
import nl.inl.blacklab.server.exceptions.BlsException;
import nl.inl.blacklab.server.exceptions.IndexNotFound;
import nl.inl.blacklab.server.exceptions.InternalServerError;
import nl.inl.blacklab.server.index.Index;
import nl.inl.blacklab.server.index.Index.IndexStatus;
import nl.inl.blacklab.server.index.IndexManager;
import nl.inl.blacklab.server.jobs.User;
import nl.inl.blacklab.server.search.SearchManager;
import nl.inl.blacklab.server.util.ServletUtil;
import org.apache.commons.csv.CSVFormat;
import org.apache.commons.csv.CSVPrinter;
import org.apache.commons.fileupload.servlet.ServletFileUpload;
import org.apache.commons.lang3.StringUtils;
import org.apache.logging.log4j.LogManager;
import org.apache.logging.log4j.Logger;
import org.apache.lucene.document.Document;

import javax.servlet.http.HttpServletRequest;
import javax.servlet.http.HttpServletResponse;
import java.io.IOException;
import java.lang.reflect.Constructor;
import java.util.*;
import java.util.Map.Entry;
import java.util.stream.Collectors;

/**
 * Base class for request handlers, to handle the different types of requests.
 * The static handle() method will dispatch the request to the appropriate
 * subclass.
 */
public abstract class RequestHandler {
    static final Logger logger = LogManager.getLogger(RequestHandler.class);

    private static final String METADATA_FIELD_CONTENT_VIEWABLE = "contentViewable";

    public static final int HTTP_OK = HttpServletResponse.SC_OK;

    /** The available request handlers by name */
    static Map<String, Class<? extends RequestHandler>> availableHandlers;

    // Fill the map with all the handler classes
    static {
        availableHandlers = new HashMap<>();
        //availableHandlers.put("cache-info", RequestHandlerCacheInfo.class);
        availableHandlers.put("debug", RequestHandlerDebug.class);
        availableHandlers.put("docs", RequestHandlerDocs.class);
        availableHandlers.put("docs-grouped", RequestHandlerDocsGrouped.class);
        availableHandlers.put("docs-csv", RequestHandlerDocsCsv.class);
        availableHandlers.put("docs-grouped-csv", RequestHandlerDocsCsv.class);
        availableHandlers.put("doc-contents", RequestHandlerDocContents.class);
        availableHandlers.put("doc-snippet", RequestHandlerDocSnippet.class);
        availableHandlers.put("doc-info", RequestHandlerDocInfo.class);
        availableHandlers.put("fields", RequestHandlerFieldInfo.class);
        //availableHandlers.put("help", RequestHandlerBlsHelp.class);
        availableHandlers.put("hits", RequestHandlerHits.class);
        availableHandlers.put("hits-grouped", RequestHandlerHitsGrouped.class);
        availableHandlers.put("hits-csv", RequestHandlerHitsCsv.class);
        availableHandlers.put("hits-grouped-csv", RequestHandlerHitsCsv.class);
        availableHandlers.put("status", RequestHandlerIndexStatus.class);
        availableHandlers.put("termfreq", RequestHandlerTermFreq.class);
        availableHandlers.put("", RequestHandlerIndexMetadata.class);
        availableHandlers.put("explain", RequestHandlerExplain.class);
        availableHandlers.put("autocomplete", RequestHandlerAutocomplete.class);
        availableHandlers.put("sharing", RequestHandlerSharing.class);
    }

    /**
     * Handle a request by dispatching it to the corresponding subclass.
     *
     * @param servlet the servlet object
     * @param request the request object
     * @param debugMode debug mode request? Allows extra parameters to be used
     * @param outputType output type requested (XML, JSON or CSV)
     * @return the response data
     */
    public static RequestHandler create(BlackLabServer servlet, HttpServletRequest request, boolean debugMode,
            DataFormat outputType) {

        // See if a user is logged in
        SearchManager searchManager = servlet.getSearchManager();
        User user = searchManager.getAuthSystem().determineCurrentUser(servlet, request);

        // Parse the URL
        String servletPath = StringUtils.strip(StringUtils.trimToEmpty(request.getServletPath()), "/");
        String[] parts = servletPath.split("/", 3);
        String indexName = parts.length >= 1 ? parts[0] : "";
        RequestHandlerStaticResponse errorObj = new RequestHandlerStaticResponse(servlet, request, user, indexName,
                null, null);
        if (indexName.startsWith(":")) {
            if (!user.isLoggedIn())
                return errorObj.unauthorized("Log in to access your private index.");
            // Private index. Prefix with user id.
            indexName = user.getUserId() + indexName;
        }
        String urlResource = parts.length >= 2 ? parts[1] : "";
        String urlPathInfo = parts.length >= 3 ? parts[2] : "";
        boolean resourceOrPathGiven = urlResource.length() > 0 || urlPathInfo.length() > 0;
        boolean pathGiven = urlPathInfo.length() > 0;

        // Debug feature: sleep for x ms before carrying out the request
        if (debugMode && !doDebugSleep(request)) {
            return errorObj.error("ROUGH_AWAKENING", "I was taking a nice nap, but something disturbed me", HttpServletResponse.SC_SERVICE_UNAVAILABLE);
        }

        // If we're reading a private index, we must own it or be on the share list.
        // If we're modifying a private index, it must be our own.
        boolean isYourPrivateIndex = false;
        //logger.debug("Got indexName = \"" + indexName + "\" (len=" + indexName.length() + ")");
        if (indexName.contains(":")) {
            // It's a private index. Check if the logged-in user has access.
            if (!user.isLoggedIn())
                return errorObj.unauthorized("Log in to access a private index.");
            try {
                Index index = searchManager.getIndexManager().getIndex(indexName);
                if (!index.userMayRead(user.getUserId()))
                    return errorObj.unauthorized("You are not authorized to access this index.");
                isYourPrivateIndex = user.getUserId().equals(index.getUserId());
            } catch (IndexNotFound e) {
                // Ignore this here; this is either not an index name but some other request (e.g. cache-info)
                // or it is an index name but will trigger an error later.
            }
        }

        // Choose the RequestHandler subclass
        RequestHandler requestHandler = null;

        String method = request.getMethod();
        if (method.equals("DELETE")) {
            // Index given and nothing else?
            if (indexName.equals("input-formats")) {
                if (pathGiven)
                    return errorObj.methodNotAllowed("DELETE", null);
                requestHandler = new RequestHandlerDeleteFormat(servlet, request, user, indexName, urlResource,
                        urlPathInfo);
            } else {
                if (indexName.length() == 0 || resourceOrPathGiven) {
                    return errorObj.methodNotAllowed("DELETE", null);
                }
                if (!isYourPrivateIndex)
                    return errorObj.forbidden("You can only delete your own private indices.");
                requestHandler = new RequestHandlerDeleteIndex(servlet, request, user, indexName, null, null);
            }
        } else if (method.equals("PUT")) {
            return errorObj.methodNotAllowed("PUT", "Create new index with POST to /blacklab-server");
        } else {
            boolean postAsGet = false;
            if (method.equals("POST")) {
                if (indexName.length() == 0 && !resourceOrPathGiven) {
                    // POST to /blacklab-server/ : create private index
                    requestHandler = new RequestHandlerCreateIndex(servlet, request, user, indexName, urlResource,
                            urlPathInfo);
                } else if (indexName.equals("cache-clear")) {
                    // Clear the cache
                    if (resourceOrPathGiven) {
                        return errorObj.unknownOperation(indexName);
                    }
                    if (!debugMode) {
                        return errorObj
                                .unauthorized("You (" + request.getRemoteAddr() + ") are not authorized to do this.");
                    }
                    requestHandler = new RequestHandlerClearCache(servlet, request, user, indexName, urlResource,
                            urlPathInfo);
                } else if (indexName.equals("input-formats")) {
                    if (!user.isLoggedIn())
                        return errorObj.unauthorized("You must be logged in to add a format.");
                    requestHandler = new RequestHandlerAddFormat(servlet, request, user, indexName, urlResource,
                            urlPathInfo);
                } else if (ServletFileUpload.isMultipartContent(request)) {
                    // Add document to index
                    if (!isYourPrivateIndex)
                        return errorObj.forbidden("Can only POST to your own private indices.");
                    if (urlResource.equals("docs") && urlPathInfo.isEmpty()) {
                        if (!Index.isValidIndexName(indexName))
                            return errorObj.illegalIndexName(indexName);

                        // POST to /blacklab-server/indexName/docs/ : add data to index
                        requestHandler = new RequestHandlerAddToIndex(servlet, request, user, indexName, urlResource,
                                urlPathInfo);
                    } else if (urlResource.equals("sharing") && urlPathInfo.isEmpty()) {
                        if (!Index.isValidIndexName(indexName))
                            return errorObj.illegalIndexName(indexName);
                        // POST to /blacklab-server/indexName/sharing : set list of users to share with
                        requestHandler = new RequestHandlerSharing(servlet, request, user, indexName, urlResource,
                                urlPathInfo);
                    } else {
                        return errorObj.methodNotAllowed("POST", "You can only add new files at .../indexName/docs/");
                    }
                } else {
                    // Some other POST request; handle it as a GET.
                    // (this allows us to handle very large CQL queries that don't fit in a GET URL)
                    postAsGet = true;
                }
            }
            if (method.equals("GET") || (method.equals("POST") && postAsGet)) {
                if (indexName.equals("cache-info")) {
                    if (resourceOrPathGiven) {
                        return errorObj.unknownOperation(indexName);
                    }
                    if (!debugMode) {
                        return errorObj.unauthorized(
                                "You (" + request.getRemoteAddr() + ") are not authorized to see this information.");
                    }
                    requestHandler = new RequestHandlerCacheInfo(servlet, request, user, indexName, urlResource,
                            urlPathInfo);
                } else if (indexName.equals("help")) {
                    requestHandler = new RequestHandlerBlsHelp(servlet, request, user, indexName, urlResource,
                            urlPathInfo);
                } else if (indexName.equals("input-formats")) {
                    requestHandler = new RequestHandlerListInputFormats(servlet, request, user, indexName, urlResource,
                            urlPathInfo);
                } else if (indexName.length() == 0) {
                    // No index or operation given; server info
                    requestHandler = new RequestHandlerServerInfo(servlet, request, user, indexName, urlResource,
                            urlPathInfo);
                } else {
                    // Choose based on urlResource
                    try {
                        String handlerName = urlResource;

                        IndexStatus status = searchManager.getIndexManager().getIndex(indexName).getStatus();
                        if (status != IndexStatus.AVAILABLE && handlerName.length() > 0 && !handlerName.equals("debug")
                                && !handlerName.equals("fields") && !handlerName.equals("status")
                                && !handlerName.equals("sharing")) {
                            return errorObj.unavailable(indexName, status.toString());
                        }

                        if (debugMode && !handlerName.isEmpty()
                                && !Arrays.asList("hits", "hits-csv", "hits-grouped-csv", "docs",
                                        "docs-csv", "docs-grouped-csv", "fields", "termfreq",
                                        "status", "autocomplete", "sharing").contains(handlerName)) {
                            handlerName = "debug";
                        }

                        // HACK to avoid having a different url resource for
                        // the lists of (hit|doc) groups: instantiate a different
                        // request handler class in this case.
                        else if (handlerName.equals("docs") && urlPathInfo.length() > 0) {
                            handlerName = "doc-info";
                            String p = urlPathInfo;
                            if (p.endsWith("/"))
                                p = p.substring(0, p.length() - 1);
                            if (urlPathInfo.endsWith("/contents")) {
                                handlerName = "doc-contents";
                            } else if (urlPathInfo.endsWith("/snippet")) {
                                handlerName = "doc-snippet";
                            } else if (!p.contains("/")) {
                                // OK, retrieving metadata
                            } else {
                                return errorObj.unknownOperation(urlPathInfo);
                            }
                        } else if (handlerName.equals("hits") || handlerName.equals("docs")) {
                            if (request.getParameter("group") != null) {
                                String viewgroup = request.getParameter("viewgroup");
                                if (viewgroup == null || viewgroup.length() == 0)
                                    handlerName += "-grouped"; // list of groups instead of contents
                            } else if (request.getParameter("viewgroup") != null) {
                                // "viewgroup" parameter without "group" parameter; error.

                                return errorObj.badRequest("ERROR_IN_GROUP_VALUE",
                                        "Parameter 'viewgroup' specified, but required 'group' parameter is missing.");
                            }
                            if (outputType == DataFormat.CSV)
                                handlerName += "-csv";
                        }

                        if (!availableHandlers.containsKey(handlerName))
                            return errorObj.unknownOperation(handlerName);

                        @SuppressWarnings("resource")
                        SearchLogger logger = servlet.logDatabase().addRequest(indexName, handlerName, request.getParameterMap());
                        boolean succesfullyCreatedRequestHandler = false;
                        try {
                            Class<? extends RequestHandler> handlerClass = availableHandlers.get(handlerName);
                            Constructor<? extends RequestHandler> ctor = handlerClass.getConstructor(BlackLabServer.class,
                                    HttpServletRequest.class, User.class, String.class, String.class, String.class);
                            //servlet.getSearchManager().getSearcher(indexName); // make sure it's open
                            requestHandler = ctor.newInstance(servlet, request, user, indexName, urlResource, urlPathInfo);
                            requestHandler.setLogger(logger);
                            succesfullyCreatedRequestHandler = true;
                        } finally {
                            if (!succesfullyCreatedRequestHandler) {
                                // Operation didn't complete succesfully. Make sure logger gets closed cleanly.
                                // (if reqhandler *was* created succesfully, its cleanup() method will close the logger)
                                try {
                                    logger.close();
                                } catch (IOException e) {
                                    throw new InternalServerError("INTERR_CLOSING_LOGGER");
                                }
                            }
                        }
                    } catch (BlsException e) {
                        return errorObj.error(e.getBlsErrorCode(), e.getMessage(), e.getHttpStatusCode());
                    } catch (InsufficientMemoryAvailable e) {
                        return errorObj.error("OUT_OF_MEMORY", e.getMessage(), HttpServletResponse.SC_SERVICE_UNAVAILABLE);
                    } catch (ReflectiveOperationException e) {
                        // (can only happen if the required constructor is not available in the RequestHandler subclass)
                        logger.error("Could not get constructor to create request handler", e);
                        return errorObj.internalError(e, debugMode, "INTERR_CREATING_REQHANDLER1");
                    } catch (IllegalArgumentException e) {
                        logger.error("Could not create request handler", e);
                        return errorObj.internalError(e, debugMode, "INTERR_CREATING_REQHANDLER2");
                    }
                }
            }
            if (requestHandler == null) {
                return errorObj.internalError("RequestHandler.create called with wrong method: " + method, debugMode,
                        "INTERR_WRONG_HTTP_METHOD");
            }
        }
        if (debugMode)
            requestHandler.setDebug(debugMode);

        return requestHandler;
    }

    protected SearchLogger searchLogger;

    private void setLogger(SearchLogger searchLogger) {
        this.searchLogger = searchLogger;
        if (searchParam != null)
            searchParam.setLogger(searchLogger);
    }

    private static boolean doDebugSleep(HttpServletRequest request) {
        String sleep = request.getParameter("sleep");
        if (sleep != null) {
            int sleepMs = Integer.parseInt(sleep);
            if (sleepMs > 0 || sleepMs <= 3600000) {
                try {
                    logger.debug("Debug sleep requested (" + sleepMs + "ms). Zzzzz...");
                    Thread.sleep(sleepMs);
                    logger.debug("Ahh, that was a nice snooze!");
                } catch (InterruptedException e) {
                    return false;
                }
            }
        }
        return true;
    }

    boolean debugMode;

    /** The servlet object */
    BlackLabServer servlet;

    /** The HTTP request object */
    HttpServletRequest request;

    /** Search parameters from request */
    SearchParameters searchParam;

    /**
     * The BlackLab index we want to access, e.g. "opensonar" for
     * "/opensonar/doc/1/content"
     */
    String indexName;

    /**
     * The type of REST resource we're accessing, e.g. "doc" for
     * "/opensonar/doc/1/content"
     */
    String urlResource;

    /**
     * The part of the URL path after the resource name, e.g. "1/content" for
     * "/opensonar/doc/1/content"
     */
    String urlPathInfo;

    /** The search manager, which executes and caches our searches */
    SearchManager searchMan;

    /** User id (if logged in) and/or session id */
    User user;

    protected IndexManager indexMan;

    RequestHandler(BlackLabServer servlet, HttpServletRequest request, User user, String indexName, String urlResource,
            String urlPathInfo) {
        this.servlet = servlet;
        this.request = request;
        searchMan = servlet.getSearchManager();
        indexMan = searchMan.getIndexManager();
        String pathAndQueryString = ServletUtil.getPathAndQueryString(request);

        if (!(this instanceof RequestHandlerStaticResponse) && !pathAndQueryString.startsWith("/cache-info")) { // annoying when monitoring
            logger.info(ServletUtil.shortenIpv6(request.getRemoteAddr()) + " " + user.uniqueIdShort() + " "
                    + request.getMethod() + " " + pathAndQueryString);
        }

        boolean isDocs = isDocsOperation();
        searchParam = servlet.getSearchParameters(isDocs, request, indexName);
        this.indexName = indexName;
        this.urlResource = urlResource;
        this.urlPathInfo = urlPathInfo;
        this.user = user;

    }

    public void cleanup() {
        try {
            if (searchLogger != null)
                searchLogger.close();
        } catch (IOException e) {
            throw new RuntimeException(e);
        }
    }

    /**
     * Returns the response data type, if we want to override it.
     *
     * Used for returning doc contents, which are always XML, never JSON.
     *
     * @return the response data type to use, or null for the user requested one
     */
    public DataFormat getOverrideType() {
        return null;
    }

    /**
     * May the client cache the response of this operation?
     *
     * @return false if the client should not cache the response
     */
    public boolean isCacheAllowed() {
        return request.getMethod().equals("GET");
    }

    public boolean omitBlackLabResponseRootElement() {
        return false;
    }

    protected boolean isDocsOperation() {
        return false;
    }

    private void setDebug(boolean debugMode) {
        this.debugMode = debugMode;
    }

    public void debug(Logger logger, String msg) {
        logger.debug(user.uniqueIdShort() + " " + msg);
    }

    public void warn(Logger logger, String msg) {
        logger.warn(user.uniqueIdShort() + " " + msg);
    }

    public void info(Logger logger, String msg) {
        logger.info(user.uniqueIdShort() + " " + msg);
    }

    public void error(Logger logger, String msg) {
        logger.error(user.uniqueIdShort() + " " + msg);
    }

    /**
     * Child classes should override this to handle the request.
     *
     * @param ds output stream
     * @return the response object
     *
     * @throws BlsException if the query can't be executed
     * @throws InterruptedSearch if the thread was interrupted
     */
    public abstract int handle(DataStream ds) throws BlsException;

    /**
     * Stream document information (metadata, contents authorization)
     *
     * @param ds where to stream information
     * @param index our index
     * @param document Lucene document
     * @param multipleValues write out multiple metadata values or only the first one?
     */
    public void dataStreamDocumentInfo(DataStream ds, BlackLabIndex index, Document document, boolean multipleValues, Set<MetadataField> metadataFieldsToList) {
        ds.startMap();
<<<<<<< HEAD
        for (MetadataField f: metadataFieldsToList) {
            if (f.name().equals("lengthInTokens") || f.name().equals("mayView")) {
                continue;
            }
            if (multipleValues) {
                String[] values = document.getValues(f.name());
                if (values.length == 0) {
                    continue;
                }

                ds.startEntry(f.name()).startList();
                for (String v : values) {
                    ds.item("value", v);
                }
                ds.endList().endEntry();
             } else {
                 String value = document.get(f.name());
                 if (value == null) {
                     continue;
                 }

                 ds.entry(f.name(), value);
             }
=======
        IndexMetadata indexMetadata = index.metadata();
        for (MetadataField f: indexMetadata.metadataFields()) {
            String value = document.get(f.name());
            if (value != null && !f.name().equals("lengthInTokens") && !f.name().equals("mayView")) {
                ds.entry(f.name(), value);
            }
>>>>>>> bf0f225f
        }
        ds.startEntry("displayNames").startMap();
        for (MetadataField f: indexMetadata.metadataFields()) {
            String displayName = f.displayName();
            if (!f.name().equals("lengthInTokens") && !f.name().equals("mayView")) {
                ds.entry(f.name(),displayName);
            }
        }
        ds.endMap().endEntry();

        int subtractClosingToken = 1;
        String tokenLengthField = index.mainAnnotatedField().tokenLengthField();

        if (tokenLengthField != null)
            ds.entry("lengthInTokens", Integer.parseInt(document.get(tokenLengthField)) - subtractClosingToken);
        ds.entry("mayView", mayView(index.metadata(), document))
                .endMap();

        dataStreamMetadataGroupInfo(ds,index);
    }

    protected void dataStreamMetadataGroupInfo(DataStream ds, BlackLabIndex index) {
        MetadataFieldGroups metaGroups = index.metadata().metadataFields().groups();
        Set<MetadataField> metadataFieldsNotInGroups = new HashSet<>(index.metadata().metadataFields().stream().collect(Collectors.toSet()));
        for (MetadataFieldGroup metaGroup : metaGroups) {
            for (MetadataField field: metaGroup) {
                metadataFieldsNotInGroups.remove(field);
            }
        }

        ds.startEntry("metadataFieldGroups").startList();
        boolean addedRemaining = false;
        for (MetadataFieldGroup metaGroup : metaGroups) {
            ds.startItem("metadataFieldGroup").startMap();
            ds.entry("name", metaGroup.name());
            ds.startEntry("fields").startList();
            for (MetadataField field: metaGroup) {
                ds.item("field", field.name());
            }
            if (!addedRemaining && metaGroup.addRemainingFields()) {
                addedRemaining = true;
                List<MetadataField> rest = new ArrayList<>(metadataFieldsNotInGroups);
                rest.sort( (a, b) -> a.name().toLowerCase().compareTo(b.name().toLowerCase()) );
                for (MetadataField field: rest) {
                    ds.item("field", field.name());
                }
            }
            ds.endList().endEntry();
            ds.endMap().endItem();
        }
        ds.endList().endEntry();

    }

    /**
     * Returns the annotations to write out, as specified by the (optional) "listvalues" query parameter.
     * By default, all annotations are returned.
     * Annotations are returned in requested order, or in their definition/display order.
     * @throws BlsException
     */
    public List<Annotation> getAnnotationsToWrite() throws BlsException {
        AnnotatedFields fields = this.blIndex().annotatedFields();
        Set<String> requestedAnnotations = searchParam.listValuesFor();

        List<Annotation> ret = new ArrayList<>();
        for (AnnotatedField f : fields) {
            for (Annotation a : f.annotations()) {
                if (requestedAnnotations.isEmpty() || requestedAnnotations.contains(a.name())) {
                    ret.add(a);
                }
            }
        }

        return ret;
    }

    /**
     * Returns a list of metadata fields to write out, as specified by the "listmetadatavalues" query parameter.
     * By default, all metadata fields are returned.
     * Special fields (pidField, titleField, etc...) are always returned.
     * @throws BlsException
     */
    public Set<MetadataField> getMetadataToWrite() throws BlsException {
        MetadataFields fields = this.blIndex().metadataFields();
        Set<String> requestedFields = searchParam.listMetadataValuesFor();

        Set<MetadataField> ret = new HashSet<>();
        ret.add(fields.special(MetadataFields.AUTHOR));
        ret.add(fields.special(MetadataFields.DATE));
        ret.add(fields.special(MetadataFields.PID));
        ret.add(fields.special(MetadataFields.TITLE));
        for (MetadataField field  : fields) {
            if (requestedFields.isEmpty() || requestedFields.contains(field.name())) {
                ret.add(field);
            }
        }
        ret.remove(null); // for missing special fields.

        return ret;
    }

    /**
     * a document may be viewed when a contentViewable metadata field with a value
     * true is registered with either the document or with the index metadata.
     *
     * @param indexMetadata our index metadata
     * @param document document we want to view
     * @return true iff the content from documents in the index may be viewed
     */
    protected boolean mayView(IndexMetadata indexMetadata, Document document) {
        if (indexMetadata.metadataFields().exists(METADATA_FIELD_CONTENT_VIEWABLE))
            return Boolean.parseBoolean(document.get(METADATA_FIELD_CONTENT_VIEWABLE));
        return indexMetadata.contentViewable();
    }

    protected void dataStreamFacets(DataStream ds, DocResults docsToFacet, SearchFacets facetDesc)
            throws BlsException {

        Facets facets = searchMan.search(user, facetDesc);
        Map<DocProperty, DocGroups> counts = facets.countsPerFacet();

        ds.startMap();
        for (Entry<DocProperty, DocGroups> e : counts.entrySet()) {
            DocProperty facetBy = e.getKey();
            DocGroups facetCounts = e.getValue();
            facetCounts = facetCounts.sort(DocGroupProperty.size());
            ds.startAttrEntry("facet", "name", facetBy.name())
                    .startList();
            int n = 0, maxFacetValues = 10;
            int totalSize = 0;
            for (DocGroup count : facetCounts) {
                ds.startItem("item").startMap()
                        .entry("value", count.identity().toString())
                        .entry("size", count.size())
                        .endMap().endItem();
                totalSize += count.size();
                n++;
                if (n >= maxFacetValues)
                    break;
            }
            if (totalSize < facetCounts.sumOfGroupSizes()) {
                ds.startItem("item")
                        .startMap()
                        .entry("value", "[REST]")
                        .entry("size", facetCounts.sumOfGroupSizes() - totalSize)
                        .endMap()
                        .endItem();
            }
            ds.endList()
                    .endAttrEntry();
        }
        ds.endMap();
    }

    public static void dataStreamDocFields(DataStream ds, IndexMetadata indexMetadata) {
        ds.startMap();
        MetadataField pidField = indexMetadata.metadataFields().special(MetadataFields.PID);
        if (pidField != null)
            ds.entry("pidField", pidField.name());
        MetadataField titleField = indexMetadata.metadataFields().special(MetadataFields.TITLE);
        if (titleField != null)
            ds.entry("titleField", titleField.name());
        MetadataField authorField = indexMetadata.metadataFields().special(MetadataFields.AUTHOR);
        if (authorField != null)
            ds.entry("authorField", authorField.name());
        MetadataField dateField = indexMetadata.metadataFields().special(MetadataFields.DATE);
        if (dateField != null)
            ds.entry("dateField", dateField.name());
        ds.endMap();
    }

    protected BlackLabIndex blIndex() throws BlsException {
        return indexMan.getIndex(indexName).blIndex();
    }

    /**
     * Get the pid for the specified document
     *
     * @param index where we got this document from
     * @param luceneDocId Lucene document id
     * @param document the document object
     * @return the pid string (or Lucene doc id in string form if index has no pid
     *         field)
     */
    public static String getDocumentPid(BlackLabIndex index, int luceneDocId, Document document) {
        MetadataField pidField = index.metadataFields().special(MetadataFields.PID); //getIndexParam(indexName, user).getPidField();
        if (pidField == null)
            return Integer.toString(luceneDocId);
        return document.get(pidField.name());
    }

    /**
     * Output most of the fields of the search summary.
     *
     * @param ds where to output XML/JSON
     * @param searchParam original search parameters
     * @param searchTime time the search took
     * @param countTime time the count took
     * @param groups information about groups, if we were grouping
     * @param window our viewing window
     * @throws BlsException
     */
    protected <T> void addSummaryCommonFields(
            DataStream ds,
            SearchParameters searchParam,
            long searchTime,
            long countTime,
            ResultGroups<T> groups,
            WindowStats window
            ) throws BlsException {

        // Our search parameters
        ds.startEntry("searchParam");
        searchParam.dataStream(ds);
        ds.endEntry();

        IndexStatus status = indexMan.getIndex(searchParam.getIndexName()).getStatus();
        if (status != IndexStatus.AVAILABLE) {
            ds.entry("indexStatus", status.toString());
        }

        // Information about hit sampling
        SampleParameters sample = searchParam.getSampleSettings();
        if (sample != null) {
            ds.entry("sampleSeed", sample.seed());
            if (sample.isPercentage())
                ds.entry("samplePercentage", Math.round(sample.percentageOfHits() * 100 * 100) / 100.0);
            else
                ds.entry("sampleSize", sample.numberOfHitsSet());
        }

        // Information about search progress
        ds.entry("searchTime", searchTime);
        if (countTime != 0)
            ds.entry("countTime", countTime);

        // Information about grouping operation
        if (groups != null) {
            ds.entry("numberOfGroups", groups.size())
                    .entry("largestGroupSize", groups.largestGroupSize());
        }

        // Information about our viewing window
        if (window != null) {
            ds.entry("windowFirstResult", window.first())
                    .entry("requestedWindowSize", window.requestedWindowSize())
                    .entry("actualWindowSize", window.windowSize())
                    .entry("windowHasPrevious", window.hasPrevious())
                    .entry("windowHasNext", window.hasNext());
        }
    }

    protected void addNumberOfResultsSummaryTotalHits(DataStream ds, ResultsStats hitsStats, ResultsStats docsStats, boolean countFailed, CorpusSize subcorpusSize) {
        // Information about the number of hits/docs, and whether there were too many to retrieve/count
        // We have a hits object we can query for this information
        ds.entry("stillCounting", !hitsStats.done());
        ds.entry("numberOfHits", countFailed ? -1 : hitsStats.countedSoFar())
                .entry("numberOfHitsRetrieved", hitsStats.processedSoFar())
                .entry("stoppedCountingHits", hitsStats.maxStats().hitsCountedExceededMaximum())
                .entry("stoppedRetrievingHits", hitsStats.maxStats().hitsProcessedExceededMaximum());
        ds.entry("numberOfDocs", countFailed ? -1 : docsStats.countedSoFar())
                .entry("numberOfDocsRetrieved", docsStats.processedSoFar());
        if (subcorpusSize != null) {
            addSubcorpusSize(ds, subcorpusSize);
        }
    }

    static void addSubcorpusSize(DataStream ds, CorpusSize subcorpusSize) {
        ds.startEntry("subcorpusSize").startMap()
            .entry("documents", subcorpusSize.getDocuments());
        if (subcorpusSize.getTokens() >= 0)
            ds.entry("tokens", subcorpusSize.getTokens());
        ds.endMap().endEntry();
    }

    protected void addNumberOfResultsSummaryDocResults(DataStream ds, boolean isViewDocGroup, DocResults docResults, boolean countFailed, CorpusSize subcorpusSize) {
        // Information about the number of hits/docs, and whether there were too many to retrieve/count
        ds.entry("stillCounting", false);
        if (isViewDocGroup) {
            // Viewing single group of documents, possibly based on a hits search.
            // group.getResults().getOriginalHits() returns null in this case,
            // so we have to iterate over the DocResults and sum up the hits ourselves.
            int numberOfHits = 0;
            for (DocResult dr : docResults) {
                numberOfHits += dr.size();
            }
            ds.entry("numberOfHits", numberOfHits)
                    .entry("numberOfHitsRetrieved", numberOfHits);

            int numberOfDocsCounted = docResults.size();
            if (countFailed)
                numberOfDocsCounted = -1;
            ds.entry("numberOfDocs", numberOfDocsCounted)
                    .entry("numberOfDocsRetrieved", docResults.size());
        } else {
            // Documents-only search (no hits). Get the info from the DocResults.
            ds.entry("numberOfDocs", docResults.size())
                    .entry("numberOfDocsRetrieved", docResults.size());
        }
        if (subcorpusSize != null) {
            addSubcorpusSize(ds, subcorpusSize);
        }
    }

    public User getUser() {
        return user;
    }

    private static ArrayList<String> temp = new ArrayList<>();

    private static synchronized void writeRow(CSVPrinter printer, int numColumns, Object... values) {
        for (Object o : values)
            temp.add(o.toString());
        for (int i = temp.size(); i < numColumns; ++i)
            temp.add("");
        try {
            printer.printRecord(temp);
        } catch (IOException e) {
            throw new RuntimeException("Cannot write response");
        }
        temp.clear();
    }

    /**
     * Output most of the fields of the search summary.
     *
     * @param numColumns number of columns to output per row, minimum 2
     * @param printer the output printer
     * @param searchParam original search parameters
     * @param groups (optional) if results are grouped, the groups
     * @param subcorpusSize global sub corpus information (i.e. inter-group)
     */
    // TODO tidy up csv handling
    private static <T> void addSummaryCsvCommon(
        CSVPrinter printer,
        int numColumns,
        SearchParameters searchParam,
        ResultGroups<T> groups,
        CorpusSize subcorpusSize
    ) {
        for (Entry<String, String> param : searchParam.getParameters().entrySet()) {
            if (param.getKey().equals("listvalues") || param.getKey().equals("listmetadatavalues"))
                continue;
            writeRow(printer, numColumns, "summary.searchParam."+param.getKey(), param.getValue());
        }

        writeRow(printer, numColumns, "summary.subcorpusSize.documents", subcorpusSize.getDocuments());
        writeRow(printer, numColumns, "summary.subcorpusSize.tokens", subcorpusSize.getTokens());

        if (groups != null) {
            writeRow(printer, numColumns, "summary.numberOfGroups", groups.size());
            writeRow(printer, numColumns, "summary.largestGroupSize", groups.largestGroupSize());
        }

        SampleParameters sample = searchParam.getSampleSettings();
        if (sample != null) {
            writeRow(printer, numColumns, "summary.sampleSeed", sample.seed());
            if (sample.isPercentage())
                writeRow(printer, numColumns, "summary.samplePercentage", Math.round(sample.percentageOfHits() * 100 * 100) / 100.0);
            else
                writeRow(printer, numColumns, "summary.sampleSize", sample.numberOfHitsSet());
        }
    }

    /**
     *
     * @param printer
     * @param numColumns
     * @param hitStats
     * @param docStats
     * @param groups (optional) if grouped
     * @param subcorpusSize (optional) if available
     */
    protected void addSummaryCsvHits(CSVPrinter printer, int numColumns, Hits hits, ResultGroups<Hit> groups, CorpusSize subcorpusSize) {
        addSummaryCsvCommon(printer, numColumns, searchParam, groups, subcorpusSize);
        writeRow(printer, numColumns, "summary.numberOfHits", hits.size());
        writeRow(printer, numColumns, "summary.numberOfDocs", hits.docsStats().countedSoFar());
    }

    /**
     * @param printer
     * @param numColumns
     * @param docResults all docs as the input for groups, or contents of a specific group (viewgroup)
     * @param groups (optional) if grouped
     */
    protected void addSummaryCsvDocs(
            CSVPrinter printer,
            int numColumns,
            DocResults docResults,
            DocGroups groups,
            CorpusSize subcorpusSize
            ) {
        addSummaryCsvCommon(printer, numColumns, searchParam, groups, subcorpusSize);

        writeRow(printer, numColumns, "summary.numberOfDocs", docResults.size());
        writeRow(printer, numColumns, "summary.numberOfHits", docResults.stream().collect(Collectors.summingInt(r -> r.size())));
    }

    protected static BlsException translateSearchException(Exception e) {
        if (e instanceof InterruptedException) {
            throw new InterruptedSearch((InterruptedException) e);
        } else {
            try {
                throw e.getCause();
            } catch (BlackLabException e1) {
                return new BadRequest("INVALID_QUERY", "Invalid query: " + e1.getMessage());
            } catch (BlsException e1) {
                return e1;
            } catch (Throwable e1) {
                return new InternalServerError("Internal error while searching", "INTERR_WHILE_SEARCHING", e1);
            }
        }
    }
}<|MERGE_RESOLUTION|>--- conflicted
+++ resolved
@@ -1,29 +1,5 @@
 package nl.inl.blacklab.server.requesthandlers;
 
-<<<<<<< HEAD
-import java.io.IOException;
-import java.lang.reflect.Constructor;
-import java.util.ArrayList;
-import java.util.Arrays;
-import java.util.HashMap;
-import java.util.HashSet;
-import java.util.List;
-import java.util.Map;
-import java.util.Set;
-import java.util.stream.Collectors;
-import java.util.Map.Entry;
-import javax.servlet.http.HttpServletRequest;
-import javax.servlet.http.HttpServletResponse;
-
-import org.apache.commons.csv.CSVPrinter;
-import org.apache.commons.fileupload.servlet.ServletFileUpload;
-import org.apache.commons.lang3.StringUtils;
-import org.apache.logging.log4j.LogManager;
-import org.apache.logging.log4j.Logger;
-import org.apache.lucene.document.Document;
-
-=======
->>>>>>> bf0f225f
 import nl.inl.blacklab.exceptions.BlackLabException;
 import nl.inl.blacklab.exceptions.InsufficientMemoryAvailable;
 import nl.inl.blacklab.exceptions.InterruptedSearch;
@@ -31,29 +7,8 @@
 import nl.inl.blacklab.resultproperty.DocGroupProperty;
 import nl.inl.blacklab.resultproperty.DocProperty;
 import nl.inl.blacklab.search.BlackLabIndex;
-<<<<<<< HEAD
-import nl.inl.blacklab.search.indexmetadata.AnnotatedField;
-import nl.inl.blacklab.search.indexmetadata.AnnotatedFields;
-import nl.inl.blacklab.search.indexmetadata.Annotation;
-import nl.inl.blacklab.search.indexmetadata.IndexMetadata;
-import nl.inl.blacklab.search.indexmetadata.MetadataField;
-import nl.inl.blacklab.search.indexmetadata.MetadataFields;
-import nl.inl.blacklab.search.results.CorpusSize;
-import nl.inl.blacklab.search.results.DocGroup;
-import nl.inl.blacklab.search.results.DocGroups;
-import nl.inl.blacklab.search.results.DocResult;
-import nl.inl.blacklab.search.results.DocResults;
-import nl.inl.blacklab.search.results.Facets;
-import nl.inl.blacklab.search.results.Hit;
-import nl.inl.blacklab.search.results.Hits;
-import nl.inl.blacklab.search.results.ResultGroups;
-import nl.inl.blacklab.search.results.ResultsStats;
-import nl.inl.blacklab.search.results.SampleParameters;
-import nl.inl.blacklab.search.results.WindowStats;
-=======
 import nl.inl.blacklab.search.indexmetadata.*;
 import nl.inl.blacklab.search.results.*;
->>>>>>> bf0f225f
 import nl.inl.blacklab.searches.SearchFacets;
 import nl.inl.blacklab.server.BlackLabServer;
 import nl.inl.blacklab.server.datastream.DataFormat;
@@ -536,7 +491,6 @@
      */
     public void dataStreamDocumentInfo(DataStream ds, BlackLabIndex index, Document document, boolean multipleValues, Set<MetadataField> metadataFieldsToList) {
         ds.startMap();
-<<<<<<< HEAD
         for (MetadataField f: metadataFieldsToList) {
             if (f.name().equals("lengthInTokens") || f.name().equals("mayView")) {
                 continue;
@@ -560,14 +514,6 @@
 
                  ds.entry(f.name(), value);
              }
-=======
-        IndexMetadata indexMetadata = index.metadata();
-        for (MetadataField f: indexMetadata.metadataFields()) {
-            String value = document.get(f.name());
-            if (value != null && !f.name().equals("lengthInTokens") && !f.name().equals("mayView")) {
-                ds.entry(f.name(), value);
-            }
->>>>>>> bf0f225f
         }
         ds.startEntry("displayNames").startMap();
         for (MetadataField f: indexMetadata.metadataFields()) {
