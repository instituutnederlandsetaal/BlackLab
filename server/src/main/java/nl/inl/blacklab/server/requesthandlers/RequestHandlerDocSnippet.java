package nl.inl.blacklab.server.requesthandlers;

import java.util.HashSet;
import java.util.Set;

import javax.servlet.http.HttpServletRequest;

import org.apache.lucene.document.Document;

import nl.inl.blacklab.search.BlackLabIndex;
import nl.inl.blacklab.search.Concordance;
import nl.inl.blacklab.search.ConcordanceType;
import nl.inl.blacklab.search.Kwic;
import nl.inl.blacklab.search.indexmetadata.Annotation;
import nl.inl.blacklab.search.results.Concordances;
import nl.inl.blacklab.search.results.ContextSize;
import nl.inl.blacklab.search.results.Hit;
import nl.inl.blacklab.search.results.Hits;
import nl.inl.blacklab.search.results.Hits.HitsArrays;
import nl.inl.blacklab.search.results.Kwics;
import nl.inl.blacklab.search.results.QueryInfo;
import nl.inl.blacklab.server.BlackLabServer;
import nl.inl.blacklab.server.datastream.DataStream;
import nl.inl.blacklab.server.exceptions.BadRequest;
import nl.inl.blacklab.server.exceptions.BlsException;
import nl.inl.blacklab.server.exceptions.InternalServerError;
import nl.inl.blacklab.server.exceptions.NotFound;
import nl.inl.blacklab.server.jobs.User;
import nl.inl.blacklab.server.util.BlsUtils;

/**
 * Get information about the structure of an index.
 */
public class RequestHandlerDocSnippet extends RequestHandler {
    public RequestHandlerDocSnippet(BlackLabServer servlet, HttpServletRequest request, User user, String indexName,
            String urlResource, String urlPathPart) {
        super(servlet, request, user, indexName, urlResource, urlPathPart);
    }

    @Override
    public int handle(DataStream ds) throws BlsException {
        int i = urlPathInfo.indexOf('/');
        String docId = i >= 0 ? urlPathInfo.substring(0, i) : urlPathInfo;
        if (docId.length() == 0)
            throw new BadRequest("NO_DOC_ID", "Specify document pid.");

        BlackLabIndex blIndex = blIndex();
        int luceneDocId = BlsUtils.getDocIdFromPid(blIndex, docId);
        if (luceneDocId < 0)
            throw new NotFound("DOC_NOT_FOUND", "Document with pid '" + docId + "' not found.");
        Document document = blIndex.doc(luceneDocId).luceneDoc();
        if (document == null)
            throw new InternalServerError("Couldn't fetch document with pid '" + docId + "'.", "INTERR_FETCHING_DOCUMENT_SNIPPET");

        ContextSize wordsAroundHit;
        int start, end;
        boolean isHit = false;
        if (searchParam.containsKey("hitstart")) {
            start = searchParam.getInteger("hitstart");
            end = searchParam.getInteger("hitend");
            wordsAroundHit = ContextSize.get(searchParam.getInteger("wordsaroundhit"));
            isHit = true;
        } else {
            start = searchParam.getInteger("wordstart");
            end = searchParam.getInteger("wordend");
            wordsAroundHit = ContextSize.hitOnly();
        }

        if (start < 0 || end < 0 || wordsAroundHit.left() < 0 || wordsAroundHit.right() < 0 || start > end) {
            throw new BadRequest("ILLEGAL_BOUNDARIES", "Illegal word boundaries specified. Please check parameters.");
        }

        // Clamp snippet to max size
        int snippetStart = Math.max(0, start - wordsAroundHit.left());
        int snippetEnd = end + wordsAroundHit.right();
        int maxContextSize = searchMan.config().getParameters().getContextSize().getMax();
        if (snippetEnd - snippetStart > maxContextSize) {
            int clampedWindow = Math.max(0, (maxContextSize - (end - start)) / 2);
            snippetStart = Math.max(0, start - clampedWindow);
            snippetEnd = end + clampedWindow;
//			throw new BadRequest("SNIPPET_TOO_LARGE", "Snippet too large. Maximum size for a snippet is " + searchMan.config().maxSnippetSize() + " words.");
        }
<<<<<<< HEAD
        hit = Hit.create(luceneDocId, start, end, 0);
=======
        HitsArrays hitsArrays = new HitsArrays();
        hitsArrays.add(luceneDocId, start, end);
>>>>>>> c6079a01
        boolean origContent = searchParam.getString("usecontent").equals("orig");
        Hits hits = Hits.fromList(QueryInfo.create(blIndex), hitsArrays, null);
        getHitOrFragmentInfo(ds, hits, hitsArrays.get(0), wordsAroundHit, origContent, !isHit, null, new HashSet<>(this.getAnnotationsToWrite()));
        return HTTP_OK;
    }

    /**
     * Get a DataObject representation of a hit (or just a document fragment with no
     * hit in it)
     *
     * @param ds output stream
     * @param hits the hits object the hit occurs in
     * @param hit the hit (or fragment)
     * @param wordsAroundHit number of words around the hit we want
     * @param useOrigContent if true, uses the content store; if false, the forward
     *            index
     * @param isFragment if false, separates hit into left/match/right; otherwise,
     *            just returns whole fragment
     * @param docPid if not null, include doc pid, hit start and end info
     * @param annotationsTolist what annotations to include
     */
    public static void getHitOrFragmentInfo(DataStream ds, Hits hits, Hit hit, ContextSize wordsAroundHit,
            boolean useOrigContent, boolean isFragment, String docPid, Set<Annotation> annotationsTolist) {
        ds.startMap();
        if (docPid != null) {
            // Add basic hit info
            ds.entry("docPid", docPid)
                    .entry("start", hit.start())
                    .entry("end", hit.end());
        }

        Hits singleHit = hits.window(hit);
        if (useOrigContent) {
            Concordances concordances = singleHit.concordances(wordsAroundHit, ConcordanceType.CONTENT_STORE);
            Concordance c = concordances.get(hit);
            if (!isFragment) {
                ds.startEntry("left").plain(c.left()).endEntry()
                        .startEntry("match").plain(c.match()).endEntry()
                        .startEntry("right").plain(c.right()).endEntry();
            } else {
                ds.plain(c.match());
            }
        } else {
            Kwics kwics = singleHit.kwics(wordsAroundHit);
            Kwic c = kwics.get(hit);
            if (!isFragment) {
                ds.startEntry("left").contextList(c.annotations(), annotationsTolist, c.left()).endEntry()
                        .startEntry("match").contextList(c.annotations(), annotationsTolist, c.match()).endEntry()
                        .startEntry("right").contextList(c.annotations(), annotationsTolist, c.right()).endEntry();
            } else {
                ds.contextList(c.annotations(), annotationsTolist, c.tokens());
            }
        }
        ds.endMap();
    }

    @Override
    protected boolean isDocsOperation() {
        return true;
    }

}<|MERGE_RESOLUTION|>--- conflicted
+++ resolved
@@ -80,12 +80,9 @@
             snippetEnd = end + clampedWindow;
 //			throw new BadRequest("SNIPPET_TOO_LARGE", "Snippet too large. Maximum size for a snippet is " + searchMan.config().maxSnippetSize() + " words.");
         }
-<<<<<<< HEAD
-        hit = Hit.create(luceneDocId, start, end, 0);
-=======
         HitsArrays hitsArrays = new HitsArrays();
+        //TODO hit = Hit.create(luceneDocId, start, end, 0);
         hitsArrays.add(luceneDocId, start, end);
->>>>>>> c6079a01
         boolean origContent = searchParam.getString("usecontent").equals("orig");
         Hits hits = Hits.fromList(QueryInfo.create(blIndex), hitsArrays, null);
         getHitOrFragmentInfo(ds, hits, hitsArrays.get(0), wordsAroundHit, origContent, !isHit, null, new HashSet<>(this.getAnnotationsToWrite()));
