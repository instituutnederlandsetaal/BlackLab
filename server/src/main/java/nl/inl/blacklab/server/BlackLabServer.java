--- conflicted
+++ resolved
@@ -31,14 +31,10 @@
 import nl.inl.blacklab.server.exceptions.BlsException;
 import nl.inl.blacklab.server.exceptions.ConfigurationException;
 import nl.inl.blacklab.server.exceptions.InternalServerError;
-<<<<<<< HEAD
-import nl.inl.blacklab.server.logging.ConsoleLogDatabase;
 import nl.inl.blacklab.server.logging.LogDatabase;
 import nl.inl.blacklab.server.logging.LogDatabaseDummy;
 import nl.inl.blacklab.server.logging.LogDatabaseImpl;
 import nl.inl.blacklab.server.requesthandlers.ElementNames;
-=======
->>>>>>> c6079a01
 import nl.inl.blacklab.server.requesthandlers.RequestHandler;
 import nl.inl.blacklab.server.requesthandlers.Response;
 import nl.inl.blacklab.server.requesthandlers.SearchParameters;
@@ -91,31 +87,12 @@
             // It's important we do this as early as possible as some things are loaded depending on the config (such as plugins)
             BlackLab.setConfig(config.getBLConfig());
 
-<<<<<<< HEAD
-            // Open log database
-            try {
-                // Default instrumentation logging, logs at the trace level.
-                logDatabase = new ConsoleLogDatabase();
-                searchManager.setLogDatabase(logDatabase);
-                String sqliteDatabase = searchManager.config().getLog().getSqliteDatabase();
-                if (sqliteDatabase != null) {
-                    File dbFile = new File(sqliteDatabase);
-                    String url = "jdbc:sqlite:" + dbFile.getCanonicalPath().replaceAll("\\\\", "/");
-                    Class.forName("org.sqlite.JDBC");
-                    logDatabase = new LogDatabaseImpl(url);
-                    searchManager.setLogDatabase(logDatabase);
-                }
-            } catch (IOException | ClassNotFoundException e) {
-                throw new RuntimeException("Error opening log database", e);
-            }
-=======
             if (config.getProtocol().isUseOldElementNames())
                 logger.warn("IMPORTANT: Found deprecated setting useOldElementNames. This setting doesn't do anything anymore and will eventually be removed.");
             searchManager = new SearchManager(config);
 
             // Set default parameter settings from config
             SearchParameters.setDefaults(config.getParameters());
->>>>>>> c6079a01
 
         } catch (JsonProcessingException e) {
             throw new ConfigurationException("Invalid JSON in configuration file", e);
@@ -187,11 +164,6 @@
             request.setCharacterEncoding("utf-8");
         } catch (UnsupportedEncodingException ex) {
             logger.error(ex);
-        }
-
-	    //Respond to prometheus requests.
-	    if (Metrics.handlePrometheus(request, responseObject)) {
-	        return;
         }
 
         synchronized (this) {
