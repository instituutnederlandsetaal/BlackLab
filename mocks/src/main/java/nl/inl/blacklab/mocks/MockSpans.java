package nl.inl.blacklab.mocks;

import java.io.IOException;

import org.apache.lucene.index.PostingsEnum;
import org.apache.lucene.index.Term;
import org.apache.lucene.queries.spans.SpanCollector;
import org.apache.lucene.util.BytesRef;

import nl.inl.blacklab.analysis.PayloadUtils;
import nl.inl.blacklab.exceptions.BlackLabRuntimeException;
import nl.inl.blacklab.search.BlackLabIndex;
import nl.inl.blacklab.search.indexmetadata.RelationsStrategy;
import nl.inl.blacklab.search.lucene.BLSpans;
import nl.inl.blacklab.search.lucene.HitQueryContext;
import nl.inl.blacklab.search.lucene.MatchInfo;
import nl.inl.blacklab.search.lucene.RelationInfo;
import nl.inl.blacklab.search.lucene.SpanGuarantees;

/**
 * Stub Spans class for testing. Takes arrays and iterates through 'hits' from
 * these arrays.
 */
public class MockSpans extends BLSpans {

    static RelationsStrategy relationsStrategy = RelationsStrategy.forNewIndex();

    private final class MockPostingsEnum extends PostingsEnum {
        private int currentDoc = -1;
        private int currentHit = -1;
        private boolean atFirstInCurrentDoc = false;

        public MockPostingsEnum() {
            // NOP
        }

        @Override
        public int nextDoc() {
            if (currentDoc != NO_MORE_DOCS) {
                atFirstInCurrentDoc = false;
                while (currentHit < doc.length && (currentHit == -1 || doc[currentHit] == currentDoc)) {
                    currentHit++;
                }
                if (currentHit >= doc.length) {
                    currentDoc = NO_MORE_DOCS;
                    return NO_MORE_DOCS;
                }
                atFirstInCurrentDoc = true;
                currentDoc = doc[currentHit];
            }
            return currentDoc;
        }

        @Override
        public int docID() {
            return currentDoc;
        }

        @Override
        public long cost() {
            return 0;
        }

        @Override
        public int advance(int target) {
            if (currentDoc != NO_MORE_DOCS) {
                atFirstInCurrentDoc = false;
                do {
                    currentDoc = nextDoc();
                } while (currentDoc != NO_MORE_DOCS && currentDoc < target);
            }
            return currentDoc;
        }

        @Override
        public int startOffset() {
            if (currentHit < 0 || atFirstInCurrentDoc)
                return -1;
            if (currentDoc == NO_MORE_DOCS || currentHit >= doc.length || doc[currentHit] != currentDoc)
                return NO_MORE_POSITIONS;
            return start[currentHit];
        }

        @Override
        public int nextPosition() {
            if (currentDoc == NO_MORE_DOCS)
                return NO_MORE_POSITIONS;
            if (atFirstInCurrentDoc) {
                atFirstInCurrentDoc = false;
                return startOffset();
            }
            if (currentHit < 0)
                throw new BlackLabRuntimeException("nextDoc() not called yet!");
            if (currentHit < doc.length && doc[currentHit] == currentDoc) {
                currentHit++;
                return startOffset(); // may return NO_MORE_POSITIONS if we're at the next doc
            }
            return NO_MORE_POSITIONS;
        }

        @Override
        public BytesRef getPayload() {
            if (payloads == null)
                return null;
            if (currentHit < 0 || atFirstInCurrentDoc)
                return null;
            if (currentDoc == NO_MORE_DOCS || currentHit >= doc.length || doc[currentHit] != currentDoc)
                return null;
            return payloads[currentHit];
        }

        @Override
        public int freq() {
            // Find start of next document
            int i;
            i = currentHit + 1;
            while (i < doc.length && doc[i] == currentDoc) {
                i++;
            }
            return i - currentHit;
        }

        @Override
        public int endOffset() {
            if (currentHit < 0 || atFirstInCurrentDoc)
                return -1;
            if (currentDoc == NO_MORE_DOCS || currentHit >= doc.length || doc[currentHit] != currentDoc)
                return NO_MORE_POSITIONS;
            return end[currentHit];
        }
    }

    private final int[] doc;

    private final int[] start;

    private final int[] end;

    private final MockPostingsEnum postings;

    private final MyTermSpans spans;

    private boolean noMoreDocs = false;

    private boolean noMoreHitsInDoc = true;

    private BytesRef[] payloads = null;

    private int endPos = -1;

    public void setGuarantees(SpanGuarantees guarantees) {
        this.guarantees = guarantees;
    }

    public MockSpans(int[] doc, int[] start, int[] end, SpanGuarantees guarantees) {
        super(guarantees);
        this.doc = doc;
        this.start = start;
        this.end = end;
        postings = new MockPostingsEnum();
        spans = new MyTermSpans(postings, new Term("test", "dummy"), 1);
    }

    public MockSpans(int[] doc, int[] start, int[] end) {
        this(doc, start, end, SpanGuarantees.SORTED_UNIQUE);
    }

    @Override
    public int docID() {
        return spans.docID();
    }

    @Override
    public int endPosition() {
        return endPos; //spans.endPosition();
    }

    private void setPayloadsInt(int[] aStart, int[] aEnd, boolean[] aIsPrimary) {
        this.payloads = new BytesRef[aEnd.length];
        for (int i = 0; i < aEnd.length; i++) {
<<<<<<< HEAD
            BytesRef payload = PayloadUtils.inlineTagPayload(aStart[i], aEnd[i],
                    BlackLabIndex.IndexType.EXTERNAL_FILES, -1);
=======
            BytesRef payload = relationsStrategy.getPayloadCodec().inlineTagPayload(aStart[i], aEnd[i],
                    BlackLabIndex.IndexType.EXTERNAL_FILES, -1, true);
>>>>>>> a3ff4376
            if (aIsPrimary != null)
                payload = PayloadUtils.addIsPrimary(aIsPrimary[i], payload);
            this.payloads[i] = payload;
        }
    }

    private void setPayloadsRelationsInt(int[] aStart, int[] aEnd, boolean[] aIsPrimary) {
        this.payloads = new BytesRef[aEnd.length];
        for (int i = 0; i < aEnd.length; i++) {
            RelationInfo relInfo = RelationInfo.create(false, aStart[i], aStart[i],
<<<<<<< HEAD
                    aEnd[i], aEnd[i], 0, "test");
            BytesRef payload = relInfo.serialize();
=======
                    aEnd[i], aEnd[i], 0, "test", false);
            BytesRef payload = relationsStrategy.getPayloadCodec().serialize(relInfo);
>>>>>>> a3ff4376
            if (aIsPrimary != null)
                payload = PayloadUtils.addIsPrimary(aIsPrimary[i], payload);
            this.payloads[i] = payload;
        }
    }

    private void setPayloadsMatchInfo(int[] aStart, int[] aEnd, RelationInfo[] relationInfo) {
        this.payloads = new BytesRef[aEnd.length];
        for (int i = 0; i < aEnd.length; i++) {
            this.payloads[i] = relationsStrategy.getPayloadCodec().serialize(relationInfo[i]);
        }
    }

    @Override
    public int nextDoc() throws IOException {
        assert docID() != NO_MORE_DOCS;
        if (noMoreDocs)
            throw new BlackLabRuntimeException("Called nextDoc() on exhausted spans!");
        endPos = -1;
        int docId = spans.nextDoc();
        if (docId == NO_MORE_DOCS)
            noMoreDocs = true;
        else
            noMoreHitsInDoc = false;
        return docId;
    }

    @Override
    public int nextStartPosition() throws IOException {
        assert startPosition() != NO_MORE_POSITIONS;
        if (noMoreHitsInDoc)
            throw new BlackLabRuntimeException("Called nextStartPosition() on hit-exhausted spans!");
        int startPos = spans.nextStartPosition();
        endPos = startPos == NO_MORE_POSITIONS ? NO_MORE_POSITIONS : postings.endOffset();
        if (startPos == NO_MORE_POSITIONS) {
            noMoreHitsInDoc = true;
        }
        return startPos;
    }

    @Override
    public int advance(int target) throws IOException {
        assert target >= 0 && target > docID();
        if (noMoreDocs)
            throw new BlackLabRuntimeException("Called advance() on exhausted spans!");
        endPos = -1;
        if (target <= spans.docID())
            throw new IllegalArgumentException("target <= doc (" + target + " <= " + spans.docID() + ")");
        int docId = spans.advance(target);
        if (docId == NO_MORE_DOCS)
            noMoreDocs = true;
        else
            noMoreHitsInDoc = false;
        return docId;
    }

    @Override
    public int startPosition() {
        return spans.startPosition();
    }

    @Override
    public void passHitQueryContextToClauses(HitQueryContext context) {
        // just ignore this here
    }

    @Override
    public void getMatchInfo(MatchInfo[] matchInfo) {
        // NOP
    }

    @Override
    public boolean hasMatchInfo() {
        return false;
    }

    @Override
    public RelationInfo getRelationInfo() {
        return null;
    }

    public static MockSpans emptySpans() {
        return new MockSpans(new int[0], new int[0], new int[0]);
    }

    public static MockSpans single(int doc, int start, int end) {
        return new MockSpans(new int[] { doc }, new int[] { start }, new int[] { end });
    }

    public static MockSpans fromLists(int[] doc, int[] start, int[] end) {
        return new MockSpans(doc, start, end);
    }

    public static MockSpans withEndInPayload(int[] aDoc, int[] aStart, int[] aEnd, boolean[] aIsPrimary) {
        MockSpans spans = MockSpans.singleWordSpans(aDoc, aStart);
        spans.setPayloadsInt(aStart, aEnd, aIsPrimary);
        return spans;
    }

    public static MockSpans withRelationInfoInPayload(int[] aDoc, int[] aStart, int[] aEnd, boolean[] aIsPrimary) {
        MockSpans spans = MockSpans.singleWordSpans(aDoc, aStart);
        spans.setPayloadsRelationsInt(aStart, aEnd, aIsPrimary);
        return spans;
    }

    public static MockSpans withRelationInfoObjectsInPayload(int[] aDoc, int[] aStart, int[] aEnd, RelationInfo[] aRelationInfo) {
        MockSpans spans = MockSpans.singleWordSpans(aDoc, aStart);
        spans.setPayloadsMatchInfo(aStart, aEnd, aRelationInfo);
        return spans;
    }

    private static MockSpans singleWordSpans(int[] aDoc, int[] aStart) {
        int[] aEnd = new int[aStart.length];
        for (int i = 0; i < aStart.length; i++) {
            aEnd[i] = aStart[i] + 1;
        }
        return fromLists(aDoc, aStart, aEnd);
    }

    @Override
    public int width() {
        return 0;
    }

    @Override
    public void collect(SpanCollector collector) throws IOException {
        collector.collectLeaf(postings, -1, null);
    }

    @Override
    public float positionsCost() {
        return start.length;
    }

}<|MERGE_RESOLUTION|>--- conflicted
+++ resolved
@@ -178,13 +178,8 @@
     private void setPayloadsInt(int[] aStart, int[] aEnd, boolean[] aIsPrimary) {
         this.payloads = new BytesRef[aEnd.length];
         for (int i = 0; i < aEnd.length; i++) {
-<<<<<<< HEAD
-            BytesRef payload = PayloadUtils.inlineTagPayload(aStart[i], aEnd[i],
-                    BlackLabIndex.IndexType.EXTERNAL_FILES, -1);
-=======
             BytesRef payload = relationsStrategy.getPayloadCodec().inlineTagPayload(aStart[i], aEnd[i],
                     BlackLabIndex.IndexType.EXTERNAL_FILES, -1, true);
->>>>>>> a3ff4376
             if (aIsPrimary != null)
                 payload = PayloadUtils.addIsPrimary(aIsPrimary[i], payload);
             this.payloads[i] = payload;
@@ -195,13 +190,8 @@
         this.payloads = new BytesRef[aEnd.length];
         for (int i = 0; i < aEnd.length; i++) {
             RelationInfo relInfo = RelationInfo.create(false, aStart[i], aStart[i],
-<<<<<<< HEAD
-                    aEnd[i], aEnd[i], 0, "test");
-            BytesRef payload = relInfo.serialize();
-=======
                     aEnd[i], aEnd[i], 0, "test", false);
             BytesRef payload = relationsStrategy.getPayloadCodec().serialize(relInfo);
->>>>>>> a3ff4376
             if (aIsPrimary != null)
                 payload = PayloadUtils.addIsPrimary(aIsPrimary[i], payload);
             this.payloads[i] = payload;
