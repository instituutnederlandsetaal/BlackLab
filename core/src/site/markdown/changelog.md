--- conflicted
+++ resolved
@@ -41,11 +41,7 @@
 ### New
 
 - Alternative cache implementation (`ResultsCache` by `@eginez` of Lexion) that may be
-<<<<<<< HEAD
-  faster in high-throughput scenario's. Note that this implementation currently does not
-=======
   faster in high-throughput scenarios. Note that this implementation currently does not
->>>>>>> 75e1faa7
   support queueing or aborting searches or getting a running totals count.
 - Add processing step to concatenate separate date fields into one.
 - Added format configuration `tei-p5.blf.yaml` that uses more standard `pos` attribute.
