--- conflicted
+++ resolved
@@ -42,27 +42,6 @@
 			<td>In-development version</td>
 		</tr>
         <tr>
-<<<<<<< HEAD
-            <td>v1.7.3</td>
-            <td><a href='https://github.com/INL/BlackLab/releases/download/v1.7.3/blacklab-1.7.3.jar'>Binary (jar)</a></td>
-            <td><a href='https://github.com/INL/BlackLab/archive/v1.7.3.tar.gz'>Source (tgz)</a></td>
-            <td><a href='https://github.com/INL/BlackLab/archive/v1.7.3.zip'>Source (zip)</a></td>
-            <td>Bugfixes (Timeout, XPath match ordering)</td>
-        </tr>
-		<tr>
-			<td>v1.6.0</td>
-			<td><a href='https://github.com/INL/BlackLab/releases/download/v1.6.0/blacklab-1.6.0.jar'>Binary (jar)</a></td>
-			<td><a href='https://github.com/INL/BlackLab/archive/v1.6.0.tar.gz'>Source (tgz)</a></td>
-			<td><a href='https://github.com/INL/BlackLab/archive/v1.6.0.zip'>Source (zip)</a></td>
-			<td>Added support for matching subqueries using forward index. Many other optimizations and fixes.</td>
-		</tr>
-		<tr>
-			<td>v1.5.0</td>
-			<td><a href='https://github.com/INL/BlackLab/releases/download/v1.5.0/blacklab-1.5.0.jar'>Binary (jar)</a></td>
-			<td><a href='https://github.com/INL/BlackLab/archive/v1.5.0.tar.gz'>Source (tgz)</a></td>
-			<td><a href='https://github.com/INL/BlackLab/archive/v1.5.0.zip'>Source (zip)</a></td>
-			<td>Heavily refactored BlackLab Server to be more modular.</td>
-=======
             <td>v2.0.0</td>
             <td><a href='https://github.com/INL/BlackLab/releases/download/v2.0.0/blacklab-server-2.0.0.war'>Binary (war)</a></td>
             <td><a href='https://github.com/INL/BlackLab/archive/v2.0.0.tar.gz'>Source (tgz)</a></td>
@@ -75,7 +54,6 @@
 			<td><a href='https://github.com/INL/BlackLab/archive/v1.7.2.tar.gz'>Source (tgz)</a></td>
 			<td><a href='https://github.com/INL/BlackLab/archive/v1.7.2.zip'>Source (zip)</a></td>
 			<td>Made configuring input formats much easier, using a YAML (or JSON) file. Improved corpus structure information to allow better UI generation. Many other improvements.</td>
->>>>>>> 3d9435d1
 		</tr>
 	</tbody>
 </table>